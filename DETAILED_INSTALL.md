# Detailed installation guide

### Docker

#### Using pre-built images

You can pull & run the latest pre-built images from our [DockerHub](https://hub.docker.com/r/instadeepct/mava) by specifying the docker image and example/file you want to run.

For example, this will pull the latest mava jax core image and run the `examples/debugging/simple_spread/feedforward/decentralised/run_ippo.py` example:

```
docker run --gpus all -it --rm  -v $(pwd):/home/app/mava -w /home/app/mava instadeepct/mava:jax-core-latest python examples/debugging/simple_spread/feedforward/decentralised/run_ippo.py --base_dir /home/app/mava/logs/
```

* For windows, replace `$(pwd)` with `$(curdir)`.

* You can replace the example with your custom python file.

#### Building the image yourself

1. Build the correct docker image using the `make` command:

    For Windows, before the docker image build, we recommend to first install the package manager [chocolatey](https://chocolatey.org/install) and run (to install make):

    ```bash
    choco install make
    ```

    1.1 Only Mava core:

    Jax version:

    ```bash
    make build version=jax-core
    ```

    1.2 For **optional** environments:

    * PettingZoo:

        ```
        make build version=pz
        ```

    * SMAC: The StarCraft Multi-Agent Challenge Environments :

        Install StarCraft II using a bash script, which is a slightly modified version of the script found [here][pymarl]:

        ```
        ./bash_scripts/install_sc2.sh
        ```

        Build Image

        ```
        make build version=sc2
        ```

    * Flatland:

        ```
        make build version=flatland
        ```

    * 2D RoboCup environment

        ```
        make build version=robocup
        ```

    To allow for agent recordings, where agents evaluations are recorded and these recordings are stored in a `/recordings` folder:

    ```
    make build version=[] record=true
    ```

2. Run an example:

    ```bash
    make run example=dir/to/example/example.py
    ```

    For example, `make run example=examples/petting_zoo/sisl/multiwalker/feedforward/decentralised/run_mad4pg.py`.

    Alternatively, run bash inside a docker container with mava installed, `make bash`, and from there examples can be run as follows: `python dir/to/example/example.py`.

    To run an example with tensorboard viewing enabled, you can run

    ```bash
    make run-tensorboard example=dir/to/example/example.py
    ```

    and navigate to `http://127.0.0.1:6006/`.

    To run an example where agents are recorded (**ensure you built the image with `record=true`**):

    ```
    make run-record example=dir/to/example/example.py
    ```

    Where example, is an example with recording available e.g. `examples/debugging/simple_spread/feedforward/decentralised/run_maddpg_record.py`.

### Python virtual environment

1. If not using docker, we strongly recommend using a
    [Python virtual environment](https://docs.python.org/3/tutorial/venv.html)
    to manage your dependencies in order to avoid version conflicts. Please note that since Launchpad only supports Linux based OSes, using a python virtual environment will only work in these cases:

    ```bash
    python3 -m venv mava
    source mava/bin/activate
    pip install --upgrade pip setuptools
    ```

    1.1  To install the core libraries, including [Reverb](https://github.com/deepmind/reverb) - our storage dataset , Tensorflow and [Launchpad](https://github.com/deepmind/launchpad) - for distributed agent support :

    * Install swig for box2d:

    ```bash
    sudo apt-get install swig -y
    ```

    * Install core dependencies:

    ```bash
    pip install id-mava[jax,reverb]
    ```

    * Or for the latest version of mava from source (**you can do this for all pip install commands below for the latest depedencies**):

    ```bash
    pip install git+https://github.com/instadeepai/Mava#egg=id-mava[reverb,jax]
    ```

    **If you are using `jax` and `CUDA`, you also need to run the following:**

    ```bash
    pip install --upgrade "jax[cuda]" -f https://storage.googleapis.com/jax-releases/jax_cuda_releases.html
    ```

    1.2 For **optional** environments:
    * PettingZoo:

        ```
        pip install id-mava[pz]
        ```

    * Flatland:

        ```
        pip install id-mava[flatland]
        ```

    * 2D RoboCup environment:

        A local install has only been tested using the Ubuntu 18.04 operating system.
        The installation can be performed by running the RoboCup bash script while inside the Mava
        python virtual environment.

        ```bash
        ./bash_scripts/install_robocup.sh
        ```

    * StarCraft II:

        First install StarCraft II

        ```bash
        ./bash_scripts/install_sc2.sh
        ```

        Then set SC2PATH to the location of 3rdparty/StarCraftII, e.g. :

        ```
        export SC2PATH="/home/Documents/Code/Mava/3rdparty/StarCraftII"
        ```

        Then install the environment wrapper

        ```bash
        pip install id-mava[sc2]
        ```

<<<<<<< HEAD
    * MeltingPot:

        Install MeltingPot:

        ```bash
        ./bash_scripts/install_meltingpot.sh
        ```

        Add MeltingPot to your python path:

        ```bash
        export PYTHONPATH="${PYTHONPATH}:${PWD}/../packages/meltingpot"
        ```

        If this fails, follow instructions [here](https://github.com/deepmind/meltingpot#installation).

3. Developing features for mava

    When developing features for MAVA one can replace the `id-mava` part of the `pip install` with a `.` (or mava's directory) in order to install all dependencies.  

    ```bash
    git clone https://github.com/instadeepai/mava.git
    pip install -e "mava[reverb,jax]"
    ```

    This installs the mava dependencies into your current environment, but uses your local copy of mava, instead of the one stored inside of your environments package directory.

4. Run an example:
=======
3. Run an example:
>>>>>>> c9e8cf2c

    ```
    python dir/to/example/example.py
    ```

    For certain examples and extra functionality such as the use of Atari environments, environment wrappers, gpu support and agent episode recording, we also have a list of [optional installs](OPTIONAL_INSTALL.md).

### Optional Installs

1. **Optional**: To install ROM files for Atari-Py using [AutoROM](https://github.com/PettingZoo-Team/AutoROM).

   ```
   pip install autorom && AutoROM
   ```

   Then follow the on-screen instructions.

   You might also need to download unrar-free:

   ```
   sudo apt-get install unrar-free
   ```

2. **Optional**: To install opencv for [Supersuit](https://github.com/PettingZoo-Team/SuperSuit) environment wrappers.

    ```
    sudo apt-get update
    sudo apt-get install ffmpeg libsm6 libxext6  -y
    ```

3. **Optional**: For GPU support follow NVIDIA's cuda download [instructions](https://docs.nvidia.com/cuda/cuda-installation-guide-linux/index.html) or download cudatoolkit through [anaconda](https://anaconda.org/anaconda/cudatoolkit).

4. **Optional**: To log episodes in video/gif format, using the `Monitor` wrapper.

* Install `xvfb` to run a headless/fake screen and `ffmpeg` to record video.

    ```
    sudo apt-get install -y xvfb ffmpeg
    ```

* Setup fake display:

    ```
    xvfb-run -s "-screen 0 1400x900x24" bash
    python [script.py]
    ```

    or

    ```
    xvfb-run -a python [script.py]
    ```

* Install `array2gif`, if you would like to save the episode in gif format.

    ```
    pip install .[record_episode]
    ```

* Note when rendering StarCraft II it may be necessary to point to the correct C++ version like this:

  ```bash
  export LD_LIBRARY_PATH=$LD_LIBRARY_PATH:/usr/lib/x86_64-linux-gnu/
  python  examples/smac/feedforward/decentralised/run_ippo.py
  ```

  or

  ```bash
  LD_LIBRARY_PATH=/usr/lib/x86_64-linux-gnu/ python  examples/smac/feedforward/decentralised/run_ippo.py
  ```

[pymarl]: https://github.com/oxwhirl/pymarl<|MERGE_RESOLUTION|>--- conflicted
+++ resolved
@@ -181,7 +181,6 @@
         pip install id-mava[sc2]
         ```
 
-<<<<<<< HEAD
     * MeltingPot:
 
         Install MeltingPot:
@@ -210,9 +209,6 @@
     This installs the mava dependencies into your current environment, but uses your local copy of mava, instead of the one stored inside of your environments package directory.
 
 4. Run an example:
-=======
-3. Run an example:
->>>>>>> c9e8cf2c
 
     ```
     python dir/to/example/example.py
