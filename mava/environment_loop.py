--- conflicted
+++ resolved
@@ -291,7 +291,7 @@
 
                     results.update(eval_result)
                     self._logger.write(results)
-<<<<<<< HEAD
+
                     if self._executor.store.checkpoint_best_perf:
                         # Best_performance_update
                         for (
@@ -312,9 +312,6 @@
                                 ] = update_best_checkpoint(
                                     self._executor, results, metric
                                 )
-=======
-
->>>>>>> a5ab561c
                 else:
                     result = self.run_episode()
                     # Log the given results.
