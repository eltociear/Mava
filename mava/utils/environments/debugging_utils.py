--- conflicted
+++ resolved
@@ -13,11 +13,7 @@
 # See the License for the specific language governing permissions and
 # limitations under the License.
 
-<<<<<<< HEAD
-from typing import Any, Optional
-=======
 from typing import Dict, Optional, Tuple
->>>>>>> a5ab561c
 
 import dm_env
 
@@ -36,13 +32,8 @@
     return_state_info: bool = False,
     random_seed: Optional[int] = None,
     recurrent_test: bool = False,
-<<<<<<< HEAD
-    concat_agent_id: bool = False,
-) -> dm_env.Environment:
-=======
 ) -> Tuple[dm_env.Environment, Dict[str, str]]:
     """Make a debugging environment."""
->>>>>>> a5ab561c
 
     assert action_space == "continuous" or action_space == "discrete"
     environment: Any
