--- conflicted
+++ resolved
@@ -111,9 +111,6 @@
 
 
 def get_sacred_exp(cfg: Dict, system_name: str) -> Experiment:
-<<<<<<< HEAD
-    """Get sacred experiment and set up sacred logging."""
-=======
     """Get sacred experiment and set up sacred logging.
 
     This sets up terminal logging, adds the file observer (to log configs and results as json files)
@@ -121,7 +118,6 @@
 
     Stores files at: base_exp_path/system_name/env_name/task_name/num_envs/seed.
     """
->>>>>>> f9ea4e66
     logger = get_python_logger()
     ex = Experiment("mava", save_git_info=False)
     ex.logger = logger
