# python3
# Copyright 2021 InstaDeep Ltd. All rights reserved.
#
# Licensed under the Apache License, Version 2.0 (the "License");
# you may not use this file except in compliance with the License.
# You may obtain a copy of the License at
#
#     http://www.apache.org/licenses/LICENSE-2.0
#
# Unless required by applicable law or agreed to in writing, software
# distributed under the License is distributed on an "AS IS" BASIS,
# WITHOUT WARRANTIES OR CONDITIONS OF ANY KIND, either express or implied.
# See the License for the specific language governing permissions and
# limitations under the License.

"""Trainer components for system updating."""

import abc
from dataclasses import dataclass
from typing import Any, Callable, Dict, List, Optional, Tuple, Type

import jax
import jax.numpy as jnp
import optax
from acme.jax import networks as networks_lib
from jax.random import KeyArray
from optax._src import base as optax_base

from mava.callbacks import Callback
from mava.components.jax.training.base import Batch, Utility
from mava.components.jax.training.losses import Loss
from mava.components.jax.training.step import Step
from mava.components.jax.training.trainer import BaseTrainerInit
from mava.core_jax import SystemTrainer


class MinibatchUpdate(Utility):
    @abc.abstractmethod
    def __init__(self, config: Any) -> None:
        """Abstract component defining a mini-batch update."""
        self.config = config

    @staticmethod
    def name() -> str:
        """Static method that returns component name."""
        return "minibatch_update"

    @staticmethod
    def required_components() -> List[Type[Callback]]:
        """List of other Components required in the system for this Component to function.

        BaseTrainerInit required to set up trainer.store.networks,
        trainer.store.trainer_agents, and trainer.store.trainer_agent_net_keys.
        Loss required to set up trainer.store.grad_fn.

        Returns:
            List of required component classes.
        """
        return [BaseTrainerInit, Loss]


@dataclass
class MAPGMinibatchUpdateConfig:
    learning_rate: float = 1e-3
    adam_epsilon: float = 1e-5
    max_gradient_norm: float = 0.5
    optimizer: Optional[optax_base.GradientTransformation] = (None,)


class MAPGMinibatchUpdate(MinibatchUpdate):
    def __init__(
        self,
        config: MAPGMinibatchUpdateConfig = MAPGMinibatchUpdateConfig(),
    ):
        """Component defines a multi-agent policy gradient mini-batch update.

        Args:
            config: MAPGMinibatchUpdateConfig.
        """
        self.config = config

    def on_training_utility_fns(self, trainer: SystemTrainer) -> None:
        """Create and store MAPG mini-batch update function.

        Creates a default optimizer if none is provided in the config.
        Creates an optimizer for each trainer.

        Args:
            trainer: SystemTrainer.

        Returns:
            None.
        """

        if not self.config.optimizer:
            trainer.store.optimizer = optax.chain(
                optax.clip_by_global_norm(self.config.max_gradient_norm),
                optax.scale_by_adam(eps=self.config.adam_epsilon),
                optax.scale(-self.config.learning_rate),
            )
        else:
            trainer.store.optimizer = self.config.optimizer

        # Initialize optimizers.
        trainer.store.opt_states = {}
        for net_key in trainer.store.networks["networks"].keys():
            trainer.store.opt_states[net_key] = trainer.store.optimizer.init(
                trainer.store.networks["networks"][net_key].params
            )  # pytype: disable=attribute-error

        def model_update_minibatch(
            carry: Tuple[networks_lib.Params, optax.OptState], minibatch: Batch
        ) -> Tuple[Tuple[Any, optax.OptState], Dict[str, Any]]:
            """Performs model update for a single minibatch."""
            params, opt_states = carry

            # Normalize advantages at the minibatch level before using them.
            advantages = jax.tree_map(
                lambda x: (x - jnp.mean(x, axis=0)) / (jnp.std(x, axis=0) + 1e-8),
                minibatch.advantages,
            )

            # Calculate the gradients and agent metrics.
            gradients, agent_metrics = trainer.store.grad_fn(
                params,
                minibatch.observations,
                minibatch.actions,
                minibatch.behavior_log_probs,
                minibatch.target_values,
                advantages,
                minibatch.behavior_values,
            )

            # Update the networks and optimizors.
            for agent_key in trainer.store.trainer_agents:
                agent_net_key = trainer.store.trainer_agent_net_keys[agent_key]
                # Apply updates
                # TODO (dries): Use one optimizer per network type here and not
                # just one.
                updates, opt_states[agent_net_key] = trainer.store.optimizer.update(
                    gradients[agent_key], opt_states[agent_net_key]
                )
                params[agent_net_key] = optax.apply_updates(
                    params[agent_net_key], updates
                )

                agent_metrics[agent_key]["norm_grad"] = optax.global_norm(
                    gradients[agent_key]
                )
                agent_metrics[agent_key]["norm_updates"] = optax.global_norm(updates)
            return (params, opt_states), agent_metrics

        trainer.store.minibatch_update_fn = model_update_minibatch

    @staticmethod
    def config_class() -> Optional[Callable]:
        """Config class used for component.

        Returns:
            config class/dataclass for component.
        """
        return MAPGMinibatchUpdateConfig


class EpochUpdate(Utility):
    @abc.abstractmethod
    def __init__(self, config: Any) -> None:
        """Abstract component for performing model updates from an entire epoch."""
        self.config = config

    @staticmethod
    def name() -> str:
        """Static method that returns component name."""
        return "epoch_update"

    @staticmethod
    def required_components() -> List[Type[Callback]]:
        """List of other Components required in the system for this Component to function.

        Step required to set up trainer.store.full_batch_size.
        MinibatchUpdate required to set up trainer.store.minibatch_update_fn.

        Returns:
            List of required component classes.
        """
        return [Step, MinibatchUpdate]


@dataclass
class MAPGEpochUpdateConfig:
    num_epochs: int = 4
    num_minibatches: int = 1


class MAPGEpochUpdate(EpochUpdate):
    def __init__(
        self,
        config: MAPGEpochUpdateConfig = MAPGEpochUpdateConfig(),
    ):
        """Component defines a multi-agent policy gradient epoch-level update.

        Args:
            config: MAPGEpochUpdateConfig.
        """
        self.config = config

    def on_training_utility_fns(self, trainer: SystemTrainer) -> None:
<<<<<<< HEAD
        """_summary_"""
=======
        """Define and store the epoch update function.

        Args:
            trainer: SystemTrainer.

        Returns:
            None.
        """
        trainer.store.num_epochs = self.config.num_epochs
        trainer.store.num_minibatches = self.config.num_minibatches
>>>>>>> a979c2d1

        def model_update_epoch(
            carry: Tuple[KeyArray, Any, optax.OptState, Batch],
            unused_t: Tuple[()],
        ) -> Tuple[
            Tuple[KeyArray, Any, optax.OptState, Batch],
            Dict[str, jnp.ndarray],
        ]:
            """Performs model updates based on one epoch of data."""
            key, params, opt_states, batch = carry

            new_key, subkey = jax.random.split(key)

            # TODO (dries): This assert is ugly. Is there a better way to do this check?
            # Maybe using a tree map of some sort?
            # shapes = jax.tree_map(
            #         lambda x: x.shape[0]==trainer.store.full_batch_size, batch
            #     )
            # assert ...
            assert (
                list(batch.observations.values())[0].observation.shape[0]
                == trainer.store.full_batch_size
            )

            permutation = jax.random.permutation(subkey, trainer.store.full_batch_size)

            shuffled_batch = jax.tree_map(
                lambda x: jnp.take(x, permutation, axis=0), batch
            )
            minibatches = jax.tree_map(
                lambda x: jnp.reshape(
                    x, [self.config.num_minibatches, -1] + list(x.shape[1:])
                ),
                shuffled_batch,
            )

            (new_params, new_opt_states), metrics = jax.lax.scan(
                trainer.store.minibatch_update_fn,
                (params, opt_states),
                minibatches,
                length=self.config.num_minibatches,
            )

            return (new_key, new_params, new_opt_states, batch), metrics

        trainer.store.epoch_update_fn = model_update_epoch

    @staticmethod
    def config_class() -> Optional[Callable]:
        """Config class used for component.

        Returns:
            config class/dataclass for component.
        """
        return MAPGEpochUpdateConfig<|MERGE_RESOLUTION|>--- conflicted
+++ resolved
@@ -205,9 +205,6 @@
         self.config = config
 
     def on_training_utility_fns(self, trainer: SystemTrainer) -> None:
-<<<<<<< HEAD
-        """_summary_"""
-=======
         """Define and store the epoch update function.
 
         Args:
@@ -216,9 +213,6 @@
         Returns:
             None.
         """
-        trainer.store.num_epochs = self.config.num_epochs
-        trainer.store.num_minibatches = self.config.num_minibatches
->>>>>>> a979c2d1
 
         def model_update_epoch(
             carry: Tuple[KeyArray, Any, optax.OptState, Batch],
