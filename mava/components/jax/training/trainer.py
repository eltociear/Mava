# python3
# Copyright 2021 InstaDeep Ltd. All rights reserved.
#
# Licensed under the Apache License, Version 2.0 (the "License");
# you may not use this file except in compliance with the License.
# You may obtain a copy of the License at
#
#     http://www.apache.org/licenses/LICENSE-2.0
#
# Unless required by applicable law or agreed to in writing, software
# distributed under the License is distributed on an "AS IS" BASIS,
# WITHOUT WARRANTIES OR CONDITIONS OF ANY KIND, either express or implied.
# See the License for the specific language governing permissions and
# limitations under the License.

"""Trainer components for system builders."""

<<<<<<< HEAD
from dataclasses import dataclass
from typing import Callable, Dict, List, Optional, Type, Union
=======
import abc
from dataclasses import dataclass, field
from types import SimpleNamespace
from typing import Any, Callable, Dict, Optional
>>>>>>> a71ca5b5

from mava.callbacks import Callback
from mava.components.jax import Component
from mava.components.jax.building.environments import EnvironmentSpec
from mava.components.jax.building.networks import Networks
from mava.components.jax.building.system_init import BaseSystemInit
from mava.core_jax import SystemBuilder, SystemTrainer
from mava.utils.sort_utils import sort_str_num


class BaseTrainerInit(Component):
    @abc.abstractmethod
    def __init__(
        self,
        config: Any,
    ):
        """Initialise system init components.

        Args:
            config : a dataclass specifying the component parameters.
        """
        self.config = config

    @abc.abstractmethod
    def on_building_init_end(self, builder: SystemBuilder) -> None:
        """Summary."""
        pass

    @abc.abstractmethod
    def on_training_utility_fns(self, trainer: SystemTrainer) -> None:
        """Summary."""
        pass

    @staticmethod
    def name() -> str:
        """Component name."""

        return "trainer_init"


class SingleTrainerInit(BaseTrainerInit):
    def __init__(self, config: SimpleNamespace = SimpleNamespace()):
        """Initialises a single trainer.

        Single trainer is used to train all networks.

        Args:
            config : a dataclass specifying the component parameters.
        """
        self.config = config

    def on_building_init_end(self, builder: SystemBuilder) -> None:
        """Assigns trainers to networks for training.

        Args:
            builder : the system builder
        Raises:
            ValueError: Raises an error when trainer_networks is not
                        set to single_trainer.
        """
        unique_net_keys = builder.store.unique_net_keys

        # Setup trainer_networks

        builder.store.trainer_networks = {"trainer": unique_net_keys}

        # Get all the unique trainer network keys
        all_trainer_net_keys = []
        for trainer_nets in builder.store.trainer_networks.values():
            all_trainer_net_keys.extend(trainer_nets)
        unique_trainer_net_keys = sort_str_num(list(set(all_trainer_net_keys)))

        # Check that all agent_net_keys are in trainer_networks
        assert unique_net_keys == unique_trainer_net_keys
        # Setup specs for each network
        builder.store.net_spec_keys = {}
        for i in range(len(unique_net_keys)):
            builder.store.net_spec_keys[unique_net_keys[i]] = builder.store.agents[
                i % len(builder.store.agents)
            ]

        # Setup table_network_config
        builder.store.table_network_config = {}
        for trainer_key in builder.store.trainer_networks.keys():
            most_matches = 0
            trainer_nets = builder.store.trainer_networks[trainer_key]
            for sample in builder.store.network_sampling_setup:
                matches = 0
                for entry in sample:
                    if entry in trainer_nets:
                        matches += 1
                if most_matches < matches:
                    matches = most_matches
                    builder.store.table_network_config[trainer_key] = sample

        # TODO (Matthew): networks need to be created on the nodes instead?
        builder.store.networks = builder.store.network_factory()

    def on_training_utility_fns(self, trainer: SystemTrainer) -> None:
        """_summary_"""
        # Convert network keys for the trainer.
        trainer.store.trainer_table_entry = trainer.store.table_network_config[
            trainer.store.trainer_id  # Set by the Builder
        ]
        trainer.store.trainer_agents = trainer.store.agents[
            : len(trainer.store.trainer_table_entry)
        ]
        trainer.store.trainer_agent_net_keys = {
            agent: trainer.store.trainer_table_entry[a_i]
            for a_i, agent in enumerate(trainer.store.trainer_agents)
        }


class OneTrainerPerNetworkInit(BaseTrainerInit):
    def __init__(self, config: SimpleNamespace = SimpleNamespace()):
        """Initialises a multiple trainers.

        Different trainer will be dedicated to training each network.

        Args:
            config : a dataclass specifying the component parameters.
        """
        self.config = config

    def on_building_init_end(self, builder: SystemBuilder) -> None:
        """.

        Args:
            builder : the system builder
        Raises:
            ValueError: Raises an error when trainer_networks is not
                        set to one_trainer_per_network.
        """
        unique_net_keys = builder.store.unique_net_keys

        # Setup trainer_networks
        builder.store.trainer_networks = {
            f"trainer_{i}": [unique_net_keys[i]] for i in range(len(unique_net_keys))
        }

        # Get all the unique trainer network keys
        all_trainer_net_keys = []
        for trainer_nets in builder.store.trainer_networks.values():
            all_trainer_net_keys.extend(trainer_nets)
        unique_trainer_net_keys = sort_str_num(list(set(all_trainer_net_keys)))

        # Check that all agent_net_keys are in trainer_networks
        assert unique_net_keys == unique_trainer_net_keys
        # Setup specs for each network
        builder.store.net_spec_keys = {}
        for i in range(len(unique_net_keys)):
            builder.store.net_spec_keys[unique_net_keys[i]] = builder.store.agents[
                i % len(builder.store.agents)
            ]

        # Setup table_network_config
        builder.store.table_network_config = {}
        for trainer_key in builder.store.trainer_networks.keys():
            most_matches = 0
            trainer_nets = builder.store.trainer_networks[trainer_key]
            for sample in builder.store.network_sampling_setup:
                matches = 0
                for entry in sample:
                    if entry in trainer_nets:
                        matches += 1
                if most_matches < matches:
                    matches = most_matches
                    builder.store.table_network_config[trainer_key] = sample

        builder.store.networks = builder.store.network_factory()

    def on_training_utility_fns(self, trainer: SystemTrainer) -> None:
        """_summary_"""
        # Convert network keys for the trainer.
        trainer.store.trainer_table_entry = trainer.store.table_network_config[
            trainer.store.trainer_id
        ]
        trainer.store.trainer_agents = trainer.store.agents[
            : len(trainer.store.trainer_table_entry)
        ]
        trainer.store.trainer_agent_net_keys = {
            agent: trainer.store.trainer_table_entry[a_i]
            for a_i, agent in enumerate(trainer.store.trainer_agents)
        }


@dataclass
class CustomTrainerInitConfig:
    trainer_networks: Dict = field(default_factory=lambda: {})


class CustomTrainerInit(BaseTrainerInit):
    def __init__(self, config: CustomTrainerInitConfig = CustomTrainerInitConfig()):
        """Initialises custom trainers.

        Custom trainer network configuration can be given as a dictionary
        assigning specific trainers to specific networks.

        Args:
            config : a dataclass specifying the component parameters.
        """

        self.config = config

    def on_building_init_end(self, builder: SystemBuilder) -> None:
        """Assigns trainers to networks for training.

        Args:
            builder : the system builder
        Raises:
            ValueError: Raises an error when trainer_networks is not
                        passed in as a dictionary.
        """
        trainer_networks = self.config.trainer_networks
        unique_net_keys = builder.store.unique_net_keys

        # Setup trainer_networks
        if not isinstance(trainer_networks, dict) or trainer_networks == {}:

            raise ValueError("trainer_networks must be a non-empty dictionary.")

        builder.store.trainer_networks = trainer_networks

        # Get all the unique trainer network keys
        all_trainer_net_keys = []
        for trainer_nets in builder.store.trainer_networks.values():
            all_trainer_net_keys.extend(trainer_nets)
        unique_trainer_net_keys = sort_str_num(list(set(all_trainer_net_keys)))

        # Check that all agent_net_keys are in trainer_networks
        assert unique_net_keys == unique_trainer_net_keys
        # Setup specs for each network
        builder.store.net_spec_keys = {}
        for i in range(len(unique_net_keys)):
            builder.store.net_spec_keys[unique_net_keys[i]] = builder.store.agents[
                i % len(builder.store.agents)
            ]

        # Setup table_network_config
        builder.store.table_network_config = {}
        for trainer_key in builder.store.trainer_networks.keys():
            most_matches = 0
            trainer_nets = builder.store.trainer_networks[trainer_key]
            for sample in builder.store.network_sampling_setup:
                matches = 0
                for entry in sample:
                    if entry in trainer_nets:
                        matches += 1
                if most_matches < matches:
                    matches = most_matches
                    builder.store.table_network_config[trainer_key] = sample

        builder.store.networks = builder.store.network_factory()

    def on_training_utility_fns(self, trainer: SystemTrainer) -> None:
        """_summary_"""
        # Convert network keys for the trainer.
        trainer.store.trainer_table_entry = trainer.store.table_network_config[
            trainer.store.trainer_id
        ]
        trainer.store.trainer_agents = trainer.store.agents[
            : len(trainer.store.trainer_table_entry)
        ]
        trainer.store.trainer_agent_net_keys = {
            agent: trainer.store.trainer_table_entry[a_i]
            for a_i, agent in enumerate(trainer.store.trainer_agents)
        }

    @staticmethod
    def config_class() -> Optional[Callable]:
        """Config class used for component.

        Returns:
            config class/dataclass for component.
        """
<<<<<<< HEAD
        return TrainerInitConfig

    @staticmethod
    def required_components() -> List[Type[Callback]]:
        """List of other Components required in the system for this Component to function.

        BaseSystemInit required to set up builder.store.unique_net_keys
        and builder.store.network_sampling_setup.
        EnvironmentSpec required to set up builder.store.agents.
        Networks required to set up builder.store.network_factory.

        Returns:
            List of required component classes.
        """
        return [BaseSystemInit, EnvironmentSpec, Networks]
=======
        return CustomTrainerInitConfig
>>>>>>> a71ca5b5
<|MERGE_RESOLUTION|>--- conflicted
+++ resolved
@@ -15,15 +15,10 @@
 
 """Trainer components for system builders."""
 
-<<<<<<< HEAD
-from dataclasses import dataclass
-from typing import Callable, Dict, List, Optional, Type, Union
-=======
 import abc
 from dataclasses import dataclass, field
 from types import SimpleNamespace
-from typing import Any, Callable, Dict, Optional
->>>>>>> a71ca5b5
+from typing import Any, Callable, Dict, List, Optional, Type
 
 from mava.callbacks import Callback
 from mava.components.jax import Component
@@ -62,6 +57,20 @@
         """Component name."""
 
         return "trainer_init"
+
+    @staticmethod
+    def required_components() -> List[Type[Callback]]:
+        """List of other Components required in the system for this Component to function.
+
+        BaseSystemInit required to set up builder.store.unique_net_keys
+        and builder.store.network_sampling_setup.
+        EnvironmentSpec required to set up builder.store.agents.
+        Networks required to set up builder.store.network_factory.
+
+        Returns:
+            List of required component classes.
+        """
+        return [BaseSystemInit, EnvironmentSpec, Networks]
 
 
 class SingleTrainerInit(BaseTrainerInit):
@@ -299,22 +308,4 @@
         Returns:
             config class/dataclass for component.
         """
-<<<<<<< HEAD
-        return TrainerInitConfig
-
-    @staticmethod
-    def required_components() -> List[Type[Callback]]:
-        """List of other Components required in the system for this Component to function.
-
-        BaseSystemInit required to set up builder.store.unique_net_keys
-        and builder.store.network_sampling_setup.
-        EnvironmentSpec required to set up builder.store.agents.
-        Networks required to set up builder.store.network_factory.
-
-        Returns:
-            List of required component classes.
-        """
-        return [BaseSystemInit, EnvironmentSpec, Networks]
-=======
-        return CustomTrainerInitConfig
->>>>>>> a71ca5b5
+        return CustomTrainerInitConfig