# python3
# Copyright 2021 InstaDeep Ltd. All rights reserved.
#
# Licensed under the Apache License, Version 2.0 (the "License");
# you may not use this file except in compliance with the License.
# You may obtain a copy of the License at
#
#     http://www.apache.org/licenses/LICENSE-2.0
#
# Unless required by applicable law or agreed to in writing, software
# distributed under the License is distributed on an "AS IS" BASIS,
# WITHOUT WARRANTIES OR CONDITIONS OF ANY KIND, either express or implied.
# See the License for the specific language governing permissions and
# limitations under the License.

"""Parameter client for system builders"""
from dataclasses import dataclass
from typing import Any, Callable, Dict, List, Optional, Tuple, Type

import numpy as np

from mava.callbacks import Callback
from mava.components.jax import Component
from mava.components.jax.training.trainer import BaseTrainerInit
from mava.core_jax import SystemBuilder
from mava.systems.jax import ParameterClient


class BaseParameterClient(Component):
    def _set_up_count_parameters(
        self, params: Dict[str, Any]
    ) -> Tuple[List[str], Dict[str, Any]]:
        """Registers parameters to count and store.

        Counts trainer_steps, trainer_walltime, evaluator_steps,
        evaluator_episodes, executor_episodes, executor_steps.

        Args:
            params: Network parameters.

        Returns:
            Tuple of count parameters and network parameters.
        """
        add_params = {
            "trainer_steps": np.array(0, dtype=np.int32),
            "trainer_walltime": np.array(0, dtype=np.float32),
            "evaluator_steps": np.array(0, dtype=np.int32),
            "evaluator_episodes": np.array(0, dtype=np.int32),
            "executor_episodes": np.array(0, dtype=np.int32),
            "executor_steps": np.array(0, dtype=np.int32),
        }
        params.update(add_params)
        return list(add_params.keys()), params

    @staticmethod
    def required_components() -> List[Type[Callback]]:
        """List of other Components required in the system for this Component to function.

        BaseTrainerInit required to set up builder.store.networks
        and builder.store.trainer_networks.

        Returns:
            List of required component classes.
        """
        return [BaseTrainerInit]


@dataclass
class ExecutorParameterClientConfig:
    executor_parameter_update_period: int = 200


class ExecutorParameterClient(BaseParameterClient):
    def __init__(
        self,
        config: ExecutorParameterClientConfig = ExecutorParameterClientConfig(),
    ) -> None:
        """Component creates a parameter client for the executor.

        Args:
            config: ExecutorParameterClientConfig.
        """

        self.config = config

    def on_building_executor_parameter_client(self, builder: SystemBuilder) -> None:
        """Create and store the executor parameter client.

        Gets network parameters from store and registers them for tracking.
        Also works for the evaluator.

        Args:
            builder: SystemBuilder.
        """
        # Create policy parameters
        params = {}
        get_keys = []
        net_type_key = "networks"

        for agent_net_key in builder.store.networks[net_type_key].keys():
            policy_param_key = f"policy_{net_type_key}-{agent_net_key}"
            params[policy_param_key] = builder.store.networks[net_type_key][
                agent_net_key
            ].policy_params
            get_keys.append(policy_param_key)

            critic_param_key = f"critic_{net_type_key}-{agent_net_key}"
            params[critic_param_key] = builder.store.networks[net_type_key][
                agent_net_key
            ].critic_params
            get_keys.append(critic_param_key)

        count_names, params = self._set_up_count_parameters(params=params)

        get_keys.extend(count_names)

        builder.store.executor_counts = {name: params[name] for name in count_names}

        set_keys = get_keys.copy()

        # Executors should only be able to update relevant params.
        if builder.store.is_evaluator is True:
            set_keys = [x for x in set_keys if x.startswith("evaluator")]
        else:
            set_keys = [x for x in set_keys if x.startswith("executor")]

        parameter_client = None
        if builder.store.parameter_server_client:
            # Create parameter client
            parameter_client = ParameterClient(
                client=builder.store.parameter_server_client,
                parameters=params,
                get_keys=get_keys,
                set_keys=set_keys,
                update_period=self.config.executor_parameter_update_period,
            )

            # Make sure not to use a random policy after checkpoint restoration by
            # assigning parameters before running the environment loop.
            parameter_client.get_and_wait()

        builder.store.executor_parameter_client = parameter_client

    @staticmethod
    def name() -> str:
        """Static method that returns component name."""
        return "executor_parameter_client"

<<<<<<< HEAD
=======

>>>>>>> eca7b2bf
@dataclass
class TrainerParameterClientConfig:
    trainer_parameter_update_period: int = 5


class TrainerParameterClient(BaseParameterClient):
    def __init__(
        self,
        config: TrainerParameterClientConfig = TrainerParameterClientConfig(),
    ) -> None:
        """Component creates a parameter client for the trainer.

        Args:
            config: TrainerParameterClientConfig.
        """

        self.config = config

    def on_building_trainer_parameter_client(self, builder: SystemBuilder) -> None:
        """Create and store the trainer parameter client.

        Gets network parameters from store and registers them for tracking.

        Args:
            builder: SystemBuilder.
        """
        # Create parameter client
        params = {}
        set_keys = []
        get_keys = []
        # TODO (dries): Only add the networks this trainer is working with.
        # Not all of them.
        trainer_networks = builder.store.trainer_networks[builder.store.trainer_id]

        for net_type_key in builder.store.networks.keys():
            for net_key in builder.store.networks[net_type_key].keys():

                params[f"policy_{net_type_key}-{net_key}"] = builder.store.networks[
                    net_type_key
                ][net_key].policy_params

                params[f"critic_{net_type_key}-{net_key}"] = builder.store.networks[
                    net_type_key
                ][net_key].critic_params

                if net_key in set(trainer_networks):
                    set_keys.append(f"policy_{net_type_key}-{net_key}")
                    set_keys.append(f"critic_{net_type_key}-{net_key}")
                else:
                    get_keys.append(f"policy_{net_type_key}-{net_key}")
                    get_keys.append(f"critic_{net_type_key}-{net_key}")

        # Add the optimizers to the variable server.
        # TODO (dries): Adjust this if using policy and critic optimizers.
        # TODO (dries): Add this back if we want the optimizer_state to
        # be store in the variable source. However some code might
        # need to be moved around as the builder currently does not
        # have access to the opt_states yet.
        # params["optimizer_state"] = trainer.store.opt_states

        count_names, params = self._set_up_count_parameters(params=params)

        get_keys.extend(count_names)
        builder.store.trainer_counts = {name: params[name] for name in count_names}

        # Create parameter client
        parameter_client = None
        if builder.store.parameter_server_client:
            parameter_client = ParameterClient(
                client=builder.store.parameter_server_client,
                parameters=params,
                get_keys=get_keys,
                set_keys=set_keys,
                update_period=self.config.trainer_parameter_update_period,
            )

            # Get all the initial parameters
            parameter_client.get_all_and_wait()

        builder.store.trainer_parameter_client = parameter_client

    @staticmethod
    def name() -> str:
        """Static method that returns component name."""
        return "trainer_parameter_client"<|MERGE_RESOLUTION|>--- conflicted
+++ resolved
@@ -15,7 +15,7 @@
 
 """Parameter client for system builders"""
 from dataclasses import dataclass
-from typing import Any, Callable, Dict, List, Optional, Tuple, Type
+from typing import Any, Dict, List, Tuple, Type
 
 import numpy as np
 
@@ -146,10 +146,6 @@
         """Static method that returns component name."""
         return "executor_parameter_client"
 
-<<<<<<< HEAD
-=======
-
->>>>>>> eca7b2bf
 @dataclass
 class TrainerParameterClientConfig:
     trainer_parameter_update_period: int = 5
