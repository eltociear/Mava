--- conflicted
+++ resolved
@@ -29,13 +29,7 @@
 import tensorflow as tf
 import tree
 from acme import specs as acme_specs
-<<<<<<< HEAD
-=======
-from acme import types
 from acme.adders.reverb import utils as acme_utils
-
-# from acme.adders.reverb import utils as acme_utils
->>>>>>> f4bdbd46
 from acme.utils import tree_utils
 
 from mava import specs as mava_specs
@@ -233,13 +227,9 @@
         steps = list(self._buffer) + [final_step]
 
         # Calculate the priority for this transition.
-<<<<<<< HEAD
-        table_priorities = utils.calculate_priorities(self._priority_fns, steps)
-=======
 
         # NOTE (Arnu): removed because of errors
         table_priorities = acme_utils.calculate_priorities(self._priority_fns, steps)
->>>>>>> f4bdbd46
 
         # Insert the transition into replay along with its priority.
         self._writer.append(transition)
