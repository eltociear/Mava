--- conflicted
+++ resolved
@@ -21,34 +21,21 @@
 into a single transition, simplifying to a simple transition adder when N=1.
 """
 import copy
-<<<<<<< HEAD
-from typing import Any, Dict, List, Optional, Tuple
-=======
-from typing import Optional, Tuple
->>>>>>> a058eb47
+from typing import Optional, Tuple, Dict, Any, List
 
 import numpy as np
 import reverb
 import tensorflow as tf
 import tree
-<<<<<<< HEAD
-from absl.flags import ValidationError
-from acme import specs as acme_specs
-=======
 from acme.adders.reverb.transition import NStepTransitionAdder, _broadcast_specs
->>>>>>> a058eb47
 from acme.utils import tree_utils
 
 from mava import specs as mava_specs
 from mava import types
 from mava import types as mava_types
 from mava.adders.reverb import base
-<<<<<<< HEAD
-from mava.utils.adder_utils import calculate_priorities
-=======
 from mava.adders.reverb import utils as mava_utils
 from mava.adders.reverb.base import ReverbParallelAdder
->>>>>>> a058eb47
 
 
 class ParallelNStepTransitionAdder(NStepTransitionAdder, ReverbParallelAdder):
@@ -203,13 +190,9 @@
         )
 
         # Calculate the priority for this transition.
-<<<<<<< HEAD
-        table_priorities = calculate_priorities(self._priority_fns, transition)
-=======
         table_priorities = mava_utils.calculate_priorities(
             self._priority_fns, transition
         )
->>>>>>> a058eb47
 
         # Insert the transition into replay along with its priority.
         created_item = False
@@ -288,27 +271,14 @@
                         table=table, priority=priority, trajectory=new_transition
                     )
         self._writer.flush(self._max_in_flight_items)
-
-<<<<<<< HEAD
         if not created_item:
-            raise ValidationError(
+            raise EOFError(
                 "This experience was not used by any trainer: ",
                 transition.action.keys(),
             )
 
-    def _write_last(self) -> None:
-        # Write the remaining shorter transitions by alternating writing and
-        # incrementingfirst_idx. Note that last_idx will no longer be incremented
-        # once we're in this method's scope.
-        self._first_idx += 1
-        while self._first_idx < self._last_idx:
-            self._write()
-            self._first_idx += 1
-
-=======
     # TODO(Kale-ab) Consider deprecating in future versions and using acme
     # version of this function.
->>>>>>> a058eb47
     def _compute_cumulative_quantities(
         self, rewards: mava_types.NestedArray, discounts: mava_types.NestedArray
     ) -> Tuple[mava_types.NestedArray, mava_types.NestedArray]:
