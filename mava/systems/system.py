# python3
# Copyright 2021 InstaDeep Ltd. All rights reserved.
#
# Licensed under the Apache License, Version 2.0 (the "License");
# you may not use this file except in compliance with the License.
# You may obtain a copy of the License at
#
#     http://www.apache.org/licenses/LICENSE-2.0
#
# Unless required by applicable law or agreed to in writing, software
# distributed under the License is distributed on an "AS IS" BASIS,
# WITHOUT WARRANTIES OR CONDITIONS OF ANY KIND, either express or implied.
# See the License for the specific language governing permissions and
# limitations under the License.

"""Jax-based Mava system implementation."""
import copy
<<<<<<< HEAD
=======
from types import SimpleNamespace
>>>>>>> 1816419c
from typing import Any, Dict, List, Tuple, Type, Union

from mava.components import Component
from mava.core_jax import BaseSystem
from mava.specs import DesignSpec
from mava.systems import Builder, Config


# TODO(Arnu): replace component types with Callback when class is ready.
class System(BaseSystem):
    """General Mava system class for Jax-based systems."""

    def __init__(self) -> None:
        """System Initialisation.

        Creates config from the build and checks that component keys
        match their assigned names.
        """
        self._design, self._default_params = self.design()

        self.config = Config()  # Mava config
        self.components: List = []
        self._built = False

        # make config from build
        self._make_config()

        # Enforce that design keys match component names
        for key, value in self._design.get().items():
            if key != value.name():
                raise Exception(
                    f"Component '{key}' has mismatching name '{value.name()}'"
                )

    def _make_config(self) -> None:
        """Private method to construct system config upon initialisation.

        Returns:
            None.
        """
        for component in self._design.get().values():
            config_class = component.__init__.__annotations__["config"]
            input = {component.name(): config_class()}
            self.config.add(**input)

<<<<<<< HEAD
    @abc.abstractmethod
    def design(self) -> Tuple[DesignSpec, Dict]:
        """System design specifying the list of components to use.

        Returns:
            Tuple[system callback components, system config].
        """

    def update(self, components: Union[Any, List[Any]]) -> None:
        """Update components that has already been added to the system.
        Args:
            components: system callback component or list of components.
=======
    def update(self, components: Union[Any, List[Any]]) -> None:
        """Update components that has already been added to the system.

        Args:
            components: system callback component or list of components.

>>>>>>> 1816419c
        Returns:
            None.
        """
        if self._built:
            raise Exception(
                "System already built. Must call .update() on components before the \
                    system has been built."
            )

        if not isinstance(components, list):
            components = [components]

        for component in components:
            name = component.name()

            if name in list(self._design.get().keys()):
                self._design.get()[name] = component
                config_class = component.__init__.__annotations__["config"]
                if config_class:
                    config_feed = {name: config_class()}
                    self.config.update(**config_feed)
            else:
                raise Exception(
                    f"The given component ({name}) is not part of the current system.\
                    Perhaps try adding it instead using .add()."
                )

    def add(self, component: Any) -> None:
        """Add a new component to the system.

        Args:
            component: system callback component.

        Returns:
            None.
        """
        if self._built:
            raise Exception(
                "System already built. Must call .add() on components before the \
                    system has been built."
            )
        name = component.name()
        if name in list(self._design.get().keys()):
            raise Exception(
                "The given component is already part of the current system.\
                Perhaps try updating it instead using .update()."
            )
        else:
            self._design.get()[name] = component
            config_class = component.__init__.__annotations__["config"]
            if config_class:
                config_feed = {name: config_class()}
                self.config.add(**config_feed)

    def build(self, **kwargs: Any) -> None:
        """Build the system with all components and hyperparameters.

        Args:
            **kwargs: dictionary {config name: value} to replace system config values.

        Returns:
            None.
        """

        if self._built:
            raise Exception("System already built.")

        # Add the system defaults, but allow the kwargs to overwrite them.
        if self._default_params:
            parameter = copy.copy(self._default_params.__dict__)
        else:
            parameter = {}
        parameter.update(kwargs)

        self.config.build()

        self.config.set_parameters(**parameter)

        # get system config to feed to component list to update hyperparameter settings
        system_config = self.config.get()

        # update default system component configs
        assert len(self.components) == 0
        component: Type[Component]  # provide type
        for component in self._design.get().values():
            self.components.append(
                component(config=self.config.get_local_config(component))
            )

        # Build system
        self._builder = Builder(components=self.components, global_config=system_config)
        self._builder.build()
        self._built = True

    def launch(self) -> None:
        """Run the system by launching the builder.

        Raises:
            Exception: if system has not already been built.
        """
        if not self._built:
            raise Exception(
                "System not built. First call .build() before calling .launch()."
            )

        # Launch system
        self._builder.launch()<|MERGE_RESOLUTION|>--- conflicted
+++ resolved
@@ -15,10 +15,7 @@
 
 """Jax-based Mava system implementation."""
 import copy
-<<<<<<< HEAD
-=======
 from types import SimpleNamespace
->>>>>>> 1816419c
 from typing import Any, Dict, List, Tuple, Type, Union
 
 from mava.components import Component
@@ -64,7 +61,6 @@
             input = {component.name(): config_class()}
             self.config.add(**input)
 
-<<<<<<< HEAD
     @abc.abstractmethod
     def design(self) -> Tuple[DesignSpec, Dict]:
         """System design specifying the list of components to use.
@@ -75,16 +71,9 @@
 
     def update(self, components: Union[Any, List[Any]]) -> None:
         """Update components that has already been added to the system.
+        
         Args:
             components: system callback component or list of components.
-=======
-    def update(self, components: Union[Any, List[Any]]) -> None:
-        """Update components that has already been added to the system.
-
-        Args:
-            components: system callback component or list of components.
-
->>>>>>> 1816419c
         Returns:
             None.
         """
