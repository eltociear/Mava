--- conflicted
+++ resolved
@@ -62,12 +62,8 @@
             action_selectors (Dict[str, Any]): policy action selector method, e.g.
                 epsilon greedy.
             trainer (MADQNTrainer, optional): system trainer.
-<<<<<<< HEAD
-            agent_net_config (Dict[str, Any]): specifies what network each agent uses.
-=======
             agent_net_config: (dict, optional): specifies what network each agent uses.
                 Defaults to {}.
->>>>>>> 8c04e748
             adder (Optional[adders.ParallelAdder], optional): adder which sends data
                 to a replay buffer. Defaults to None.
             variable_client (Optional[tf2_variable_utils.VariableClient], optional):
@@ -307,11 +303,8 @@
                 system.
             action_selectors (Dict[str, Any]): policy action selector method, e.g.
                 epsilon greedy.
-<<<<<<< HEAD
-=======
             agent_net_config: (dict, optional): specifies what network each agent uses.
                 Defaults to {}.
->>>>>>> 8c04e748
             agent_net_config (Dict[str, Any]): specifies what network each agent uses.
             adder (Optional[adders.ParallelAdder], optional): adder which sends data
                 to a replay buffer. Defaults to None.
@@ -467,12 +460,8 @@
                 epsilon greedy.
             communication_module (BaseCommunicationModule): module for enabling
                 communication protocols between agents.
-<<<<<<< HEAD
-            agent_net_config (Dict[str, Any]): specifies what network each agent uses.
-=======
             agent_net_config: (dict, optional): specifies what network each agent uses.
                 Defaults to {}.
->>>>>>> 8c04e748
             adder (Optional[adders.ParallelAdder], optional): adder which sends data
                 to a replay buffer. Defaults to None.
             variable_client (Optional[tf2_variable_utils.VariableClient], optional):
