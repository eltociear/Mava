# python3
# Copyright 2021 InstaDeep Ltd. All rights reserved.
#
# Licensed under the Apache License, Version 2.0 (the "License");
# you may not use this file except in compliance with the License.
# You may obtain a copy of the License at
#
#     http://www.apache.org/licenses/LICENSE-2.0
#
# Unless required by applicable law or agreed to in writing, software
# distributed under the License is distributed on an "AS IS" BASIS,
# WITHOUT WARRANTIES OR CONDITIONS OF ANY KIND, either express or implied.
# See the License for the specific language governing permissions and
# limitations under the License.

"""MADQN system trainer implementation."""

import copy
import time
from typing import Any, Dict, List, Optional, Sequence, Tuple, Union

import numpy as np
import reverb
import sonnet as snt
import tensorflow as tf
import tree
import trfl
from acme.tf import utils as tf2_utils
from acme.types import NestedArray
from acme.utils import counting, loggers

import mava
from mava import types as mava_types
from mava.components.tf.modules.communication import BaseCommunicationModule
from mava.components.tf.modules.exploration.exploration_scheduling import (
    LinearExplorationScheduler,
)
from mava.systems.tf import savers as tf2_savers
from mava.utils import training_utils as train_utils

train_utils.set_growing_gpu_memory()


class MADQNTrainer(mava.Trainer):
    """MADQN trainer.
    This is the trainer component of a MADQN system. IE it takes a dataset as input
    and implements update functionality to learn from this dataset.
    """

    def __init__(
        self,
        agents: List[str],
        agent_types: List[str],
        q_networks: Dict[str, snt.Module],
        target_q_networks: Dict[str, snt.Module],
        target_update_period: int,
        dataset: tf.data.Dataset,
        optimizer: Union[Dict[str, snt.Optimizer], snt.Optimizer],
        discount: float,
        agent_net_keys: Dict[str, str],
        exploration_scheduler: LinearExplorationScheduler,
        max_gradient_norm: float = None,
        fingerprint: bool = False,
        counter: counting.Counter = None,
        logger: loggers.Logger = None,
        checkpoint: bool = True,
        checkpoint_subpath: str = "~/mava/",
        communication_module: Optional[BaseCommunicationModule] = None,
    ):
        """Initialise MADQN trainer

        Args:
            agents (List[str]): agent ids, e.g. "agent_0".
            agent_types (List[str]): agent types, e.g. "speaker" or "listener".
            q_networks (Dict[str, snt.Module]): q-value networks.
            target_q_networks (Dict[str, snt.Module]): target q-value networks.
            target_update_period (int): number of steps before updating target networks.
            dataset (tf.data.Dataset): training dataset.
            optimizer (Union[snt.Optimizer, Dict[str, snt.Optimizer]]): type of
                optimizer for updating the parameters of the networks.
            discount (float): discount factor for TD updates.
            agent_net_keys: (dict, optional): specifies what network each agent uses.
                Defaults to {}.
            exploration_scheduler (LinearExplorationScheduler): function specifying a
                decaying scheduler for epsilon exploration.
            max_gradient_norm (float, optional): maximum allowed norm for gradients
                before clipping is applied. Defaults to None.
            fingerprint (bool, optional): whether to apply replay stabilisation using
                policy fingerprints. Defaults to False.
            counter (counting.Counter, optional): step counter object. Defaults to None.
            logger (loggers.Logger, optional): logger object for logging trainer
                statistics. Defaults to None.
            checkpoint (bool, optional): whether to checkpoint networks. Defaults to
                True.
            checkpoint_subpath (str, optional): subdirectory for storing checkpoints.
                Defaults to "~/mava/".
            communication_module (BaseCommunicationModule): module for communication
                between agents. Defaults to None.
        """

        self._agents = agents
        self._agent_types = agent_types
        self._agent_net_keys = agent_net_keys
        self._checkpoint = checkpoint

        # Store online and target q-networks.
        self._q_networks = q_networks
        self._target_q_networks = target_q_networks

        # General learner book-keeping and loggers.
        self._counter = counter or counting.Counter()
        self._logger = logger

        # Other learner parameters.
        self._discount = discount
        # Set up gradient clipping.
        if max_gradient_norm is not None:
            self._max_gradient_norm = tf.convert_to_tensor(max_gradient_norm)
        else:  # A very large number. Infinity results in NaNs.
            self._max_gradient_norm = tf.convert_to_tensor(1e10)

        self._fingerprint = fingerprint

        # Necessary to track when to update target networks.
        self._num_steps = tf.Variable(0, dtype=tf.int32)
        self._target_update_period = target_update_period

        # Create an iterator to go through the dataset.
        self._iterator = dataset

        # Store the exploration scheduler
        self._exploration_scheduler = exploration_scheduler

        # Dictionary with network keys for each agent.
        self.unique_net_keys = self._q_networks.keys()

        # Create optimizers for different agent types.
        if not isinstance(optimizer, dict):
            self._optimizers: Dict[str, snt.Optimizer] = {}
            for agent in self.unique_net_keys:
                self._optimizers[agent] = copy.deepcopy(optimizer)
        else:
            self._optimizers = optimizer

        # Expose the variables.
        q_networks_to_expose = {}
        self._system_network_variables: Dict[str, Dict[str, snt.Module]] = {
            "q_network": {},
        }
        for agent_key in self.unique_net_keys:
            q_network_to_expose = self._target_q_networks[agent_key]

            q_networks_to_expose[agent_key] = q_network_to_expose

            self._system_network_variables["q_network"][
                agent_key
            ] = q_network_to_expose.variables

        # Checkpointer
        self._system_checkpointer = {}
        if checkpoint:
            for agent_key in self.unique_net_keys:

                checkpointer = tf2_savers.Checkpointer(
                    directory=checkpoint_subpath,
                    time_delta_minutes=15,
                    objects_to_save={
                        "counter": self._counter,
                        "q_network": self._q_networks[agent_key],
                        "target_q_network": self._target_q_networks[agent_key],
                        "optimizer": self._optimizers,
                        "num_steps": self._num_steps,
                    },
                    enable_checkpointing=checkpoint,
                )

                self._system_checkpointer[agent_key] = checkpointer

        # Do not record timestamps until after the first learning step is done.
        # This is to avoid including the time it takes for actors to come online and
        # fill the replay buffer.

        self._timestamp: Optional[float] = None

    def get_epsilon(self) -> float:
        """get the current value for the exploration parameter epsilon

        Returns:
            float: epsilon parameter value
        """

        return self._exploration_scheduler.get_epsilon()

    def get_trainer_steps(self) -> float:
        """get trainer step count

        Returns:
            float: number of trainer steps
        """

        return self._num_steps.numpy()

    def _decrement_epsilon(self) -> None:
        """Decay epsilon exploration value"""

        self._exploration_scheduler.decrement_epsilon()

    def _update_target_networks(self) -> None:
        """Sync the target network parameters with the latest online network
        parameters"""

        for key in self.unique_net_keys:
            # Update target network.
            online_variables = (*self._q_networks[key].variables,)

            target_variables = (*self._target_q_networks[key].variables,)

            # Make online -> target network update ops.
            if tf.math.mod(self._num_steps, self._target_update_period) == 0:
                for src, dest in zip(online_variables, target_variables):
                    dest.assign(src)
        self._num_steps.assign_add(1)

    def _get_feed(
        self,
        o_tm1_trans: Dict[str, np.ndarray],
        o_t_trans: Dict[str, np.ndarray],
        a_tm1: Dict[str, np.ndarray],
        agent: str,
    ) -> Tuple[tf.Tensor, tf.Tensor, tf.Tensor]:
        """get data to feed to the agent networks

        Args:
            o_tm1_trans (Dict[str, np.ndarray]): transformed (e.g. using observation
                network) observation at timestep t-1
            o_t_trans (Dict[str, np.ndarray]): transformed observation at timestep t
            a_tm1 (Dict[str, np.ndarray]): action at timestep t-1
            agent (str): agent id

        Returns:
            Tuple[tf.Tensor, tf.Tensor, tf.Tensor]: agent network feeds, observations
                at t-1, t and action at time t.
        """

        # Decentralised
        o_tm1_feed = o_tm1_trans[agent].observation
        o_t_feed = o_t_trans[agent].observation
        a_tm1_feed = a_tm1[agent]

        return o_tm1_feed, o_t_feed, a_tm1_feed

    def step(self) -> None:
        """trainer step to update the parameters of the agents in the system"""

        # Run the learning step.
        fetches = self._step()

        # Compute elapsed time.
        timestamp = time.time()
        if self._timestamp:
            elapsed_time = timestamp - self._timestamp
        else:
            elapsed_time = 0
        self._timestamp = timestamp  # type: ignore

        # Update our counts and record it.
        counts = self._counter.increment(steps=1, walltime=elapsed_time)
        fetches.update(counts)

        # Checkpoint and attempt to write the logs.
        if self._checkpoint:
            train_utils.checkpoint_networks(self._system_checkpointer)

        # Log and decrement epsilon
        epsilon = self.get_epsilon()
        fetches["epsilon"] = epsilon
        self._decrement_epsilon()

        if self._logger:
            self._logger.write(fetches)

    @tf.function
    def _step(self) -> Dict[str, Dict[str, Any]]:
        """Trainer forward and backward passes."""

        # Update the target networks
        self._update_target_networks()

        # Get data from replay (dropping extras if any). Note there is no
        # extra data here because we do not insert any into Reverb.
        inputs = next(self._iterator)

        self._forward(inputs)

        self._backward()

        # Log losses per agent
        return self._q_network_losses

    def _forward(self, inputs: reverb.ReplaySample) -> None:
        """Trainer forward pass

        Args:
            inputs (Any): input data from the data table (transitions)
        """

        # Unpack input data as follows:
        # o_tm1 = dictionary of observations one for each agent
        # a_tm1 = dictionary of actions taken from obs in o_tm1
        # r_t = dictionary of rewards or rewards sequences
        #   (if using N step transitions) ensuing from actions a_tm1
        # d_t = environment discount ensuing from actions a_tm1.
        #   This discount is applied to future rewards after r_t.
        # o_t = dictionary of next observations or next observation sequences
        # e_t [Optional] = extra data that the agents persist in replay.
<<<<<<< HEAD
        o_tm1, a_tm1, e_tm1, r_t, d_t, o_t, e_t = inputs.data
=======
        trans = mava_types.Transition(*inputs.data)

        o_tm1, o_t, a_tm1, r_t, d_t, e_tm1, e_t = (
            trans.observation,
            trans.next_observation,
            trans.action,
            trans.reward,
            trans.discount,
            trans.extras,
            trans.next_extras,
        )
>>>>>>> 591661ca

        with tf.GradientTape(persistent=True) as tape:
            q_network_losses: Dict[str, NestedArray] = {}

            for agent in self._agents:
                agent_key = self._agent_net_keys[agent]

                # Cast the additional discount to match the environment discount dtype.
                discount = tf.cast(self._discount, dtype=d_t[agent].dtype)

                # Maybe transform the observation before feeding into policy and critic.
                # Transforming the observations this way at the start of the learning
                # step effectively means that the policy and critic share observation
                # network weights.

                o_tm1_feed, o_t_feed, a_tm1_feed = self._get_feed(
                    o_tm1, o_t, a_tm1, agent
                )

                if self._fingerprint:
                    f_tm1 = e_tm1["fingerprint"]
                    f_tm1 = tf.convert_to_tensor(f_tm1)
                    f_tm1 = tf.cast(f_tm1, "float32")

                    f_t = e_t["fingerprint"]
                    f_t = tf.convert_to_tensor(f_t)
                    f_t = tf.cast(f_t, "float32")

                    q_tm1 = self._q_networks[agent_key](o_tm1_feed, f_tm1)
                    q_t_value = self._target_q_networks[agent_key](o_t_feed, f_t)
                    q_t_selector = self._q_networks[agent_key](o_t_feed, f_t)
                else:
                    q_tm1 = self._q_networks[agent_key](o_tm1_feed)
                    q_t_value = self._target_q_networks[agent_key](o_t_feed)
                    q_t_selector = self._q_networks[agent_key](o_t_feed)

                # Q-network learning
                loss, _ = trfl.double_qlearning(
                    q_tm1,
                    a_tm1_feed,
                    r_t[agent],
                    discount * d_t[agent],
                    q_t_value,
                    q_t_selector,
                )

                loss = tf.reduce_mean(loss)

                q_network_losses[agent] = {"q_value_loss": loss}
        self._q_network_losses = q_network_losses
        self.tape = tape

    def _backward(self) -> None:
        """Trainer backward pass updating network parameters"""

        q_network_losses = self._q_network_losses
        tape = self.tape
        for agent in self._agents:
            agent_key = self._agent_net_keys[agent]

            # Get trainable variables
            q_network_variables = self._q_networks[agent_key].trainable_variables

            # Compute gradients
            gradients = tape.gradient(q_network_losses[agent], q_network_variables)

            # Clip gradients.
            gradients = tf.clip_by_global_norm(gradients, self._max_gradient_norm)[0]

            # Apply gradients.
            self._optimizers[agent_key].apply(gradients, q_network_variables)

        train_utils.safe_del(self, "tape")

    def get_variables(self, names: Sequence[str]) -> Dict[str, Dict[str, np.ndarray]]:
        """get network variables

        Args:
            names (Sequence[str]): network names

        Returns:
            Dict[str, Dict[str, np.ndarray]]: network variables
        """

        variables: Dict[str, Dict[str, np.ndarray]] = {}
        for network_type in names:
            variables[network_type] = {
                agent: tf2_utils.to_numpy(
                    self._system_network_variables[network_type][agent]
                )
                for agent in self.unique_net_keys
            }
        return variables


class MADQNRecurrentTrainer(MADQNTrainer):
    """Recurrent MADQN trainer.
    This is the trainer component of a MADQN system. IE it takes a dataset as input
    and implements update functionality to learn from this dataset.
    """

    def __init__(
        self,
        agents: List[str],
        agent_types: List[str],
        q_networks: Dict[str, snt.Module],
        target_q_networks: Dict[str, snt.Module],
        target_update_period: int,
        dataset: tf.data.Dataset,
        optimizer: Union[snt.Optimizer, Dict[str, snt.Optimizer]],
        discount: float,
        agent_net_keys: Dict[str, str],
        exploration_scheduler: LinearExplorationScheduler,
        max_gradient_norm: float = None,
        counter: counting.Counter = None,
        logger: loggers.Logger = None,
        fingerprint: bool = False,
        checkpoint: bool = True,
        checkpoint_subpath: str = "~/mava/",
        communication_module: Optional[BaseCommunicationModule] = None,
    ):
        """Initialise recurrent MADQN trainer

        Args:
            agents (List[str]): agent ids, e.g. "agent_0".
            agent_types (List[str]): agent types, e.g. "speaker" or "listener".
            q_networks (Dict[str, snt.Module]): q-value networks.
            target_q_networks (Dict[str, snt.Module]): target q-value networks.
            target_update_period (int): number of steps before updating target networks.
            dataset (tf.data.Dataset): training dataset.
            optimizer (Union[snt.Optimizer, Dict[str, snt.Optimizer]]): type of
                optimizer for updating the parameters of the networks.
            discount (float): discount factor for TD updates.
            agent_net_keys: (dict, optional): specifies what network each agent uses.
                Defaults to {}.
            exploration_scheduler (LinearExplorationScheduler): function specifying a
                decaying scheduler for epsilon exploration.
            max_gradient_norm (float, optional): maximum allowed norm for gradients
                before clipping is applied. Defaults to None.
            counter (counting.Counter, optional): step counter object. Defaults to None.
            logger (loggers.Logger, optional): logger object for logging trainer
                statistics. Defaults to None.
            fingerprint (bool, optional): whether to apply replay stabilisation using
                policy fingerprints. Defaults to False.
            checkpoint (bool, optional): whether to checkpoint networks. Defaults to
                True.
            checkpoint_subpath (str, optional): subdirectory for storing checkpoints.
                Defaults to "~/mava/".
            communication_module (BaseCommunicationModule): module for communication
                between agents. Defaults to None.
        """

        super().__init__(
            agents=agents,
            agent_types=agent_types,
            q_networks=q_networks,
            target_q_networks=target_q_networks,
            target_update_period=target_update_period,
            dataset=dataset,
            optimizer=optimizer,
            discount=discount,
            agent_net_keys=agent_net_keys,
            exploration_scheduler=exploration_scheduler,
            max_gradient_norm=max_gradient_norm,
            counter=counter,
            logger=logger,
            fingerprint=fingerprint,
            checkpoint=checkpoint,
            checkpoint_subpath=checkpoint_subpath,
        )

    def _forward(self, inputs: Any) -> None:
        """Trainer forward pass

        Args:
            inputs (Any): input data from the data table (transitions)
        """

        data = tree.map_structure(
            lambda v: tf.expand_dims(v, axis=0) if len(v.shape) <= 1 else v, inputs.data
        )
        data = tf2_utils.batch_to_sequence(data)

        observations, actions, rewards, discounts, _, _ = (
            data.observations,
            data.actions,
            data.rewards,
            data.discounts,
            data.start_of_episode,
            data.extras,
        )

        # Using extra directly from inputs due to shape.
        core_state = tree.map_structure(
            lambda s: s[:, 0, :], inputs.data.extras["core_states"]
        )

        with tf.GradientTape(persistent=True) as tape:
            q_network_losses: Dict[str, NestedArray] = {}

            for agent in self._agents:
                agent_key = self._agent_net_keys[agent]
                # Cast the additional discount to match the environment discount dtype.
                discount = tf.cast(self._discount, dtype=discounts[agent][0].dtype)

                q, s = snt.static_unroll(
                    self._q_networks[agent_key],
                    observations[agent].observation,
                    core_state[agent][0],
                )

                q_targ, s = snt.static_unroll(
                    self._target_q_networks[agent_key],
                    observations[agent].observation,
                    core_state[agent][0],
                )

                q_network_losses[agent] = {"q_value_loss": tf.zeros(())}
                for t in range(1, q.shape[0]):
                    loss, _ = trfl.qlearning(
                        q[t - 1],
                        actions[agent][t - 1],
                        rewards[agent][t],
                        discount * discounts[agent][t],
                        q_targ[t],
                    )

                    loss = tf.reduce_mean(loss)
                    q_network_losses[agent]["q_value_loss"] += loss

        self._q_network_losses = q_network_losses
        self.tape = tape


class MADQNRecurrentCommTrainer(MADQNTrainer):
    """Recurrent MADQN trainer with communication.
    This is the trainer component of a MADQN system. IE it takes a dataset as input
    and implements update functionality to learn from this dataset.
    """

    def __init__(
        self,
        agents: List[str],
        agent_types: List[str],
        q_networks: Dict[str, snt.Module],
        target_q_networks: Dict[str, snt.Module],
        target_update_period: int,
        dataset: tf.data.Dataset,
        optimizer: Union[snt.Optimizer, Dict[str, snt.Optimizer]],
        discount: float,
        agent_net_keys: Dict[str, str],
        exploration_scheduler: LinearExplorationScheduler,
        communication_module: BaseCommunicationModule,
        max_gradient_norm: float = None,
        fingerprint: bool = False,
        counter: counting.Counter = None,
        logger: loggers.Logger = None,
        checkpoint: bool = True,
        checkpoint_subpath: str = "~/mava/",
    ):
        """Initialise recurrent MADQN trainer with communication

        Args:
            agents (List[str]): agent ids, e.g. "agent_0".
            agent_types (List[str]): agent types, e.g. "speaker" or "listener".
            q_networks (Dict[str, snt.Module]): q-value networks.
            target_q_networks (Dict[str, snt.Module]): target q-value networks.
            target_update_period (int): number of steps before updating target networks.
            dataset (tf.data.Dataset): training dataset.
            optimizer (Union[snt.Optimizer, Dict[str, snt.Optimizer]]): type of
                optimizer for updating the parameters of the networks.
            discount (float): discount factor for TD updates.
            agent_net_keys: (dict, optional): specifies what network each agent uses.
                Defaults to {}.
            exploration_scheduler (LinearExplorationScheduler): function specifying a
                decaying scheduler for epsilon exploration.
            communication_module (BaseCommunicationModule): module for communication
                between agents.
            max_gradient_norm (float, optional): maximum allowed norm for gradients
                before clipping is applied. Defaults to None.
            fingerprint (bool, optional): whether to apply replay stabilisation using
                policy fingerprints. Defaults to False.
            counter (counting.Counter, optional): step counter object. Defaults to None.
            logger (loggers.Logger, optional): logger object for logging trainer
                statistics. Defaults to None.
            checkpoint (bool, optional): whether to checkpoint networks. Defaults to
                True.
            checkpoint_subpath (str, optional): subdirectory for storing checkpoints.
                Defaults to "~/mava/".
        """

        super().__init__(
            agents=agents,
            agent_types=agent_types,
            q_networks=q_networks,
            target_q_networks=target_q_networks,
            target_update_period=target_update_period,
            dataset=dataset,
            optimizer=optimizer,
            discount=discount,
            agent_net_keys=agent_net_keys,
            exploration_scheduler=exploration_scheduler,
            max_gradient_norm=max_gradient_norm,
            fingerprint=fingerprint,
            counter=counter,
            logger=logger,
            checkpoint=checkpoint,
            checkpoint_subpath=checkpoint_subpath,
        )

        self._communication_module = communication_module

    def _forward(self, inputs: Any) -> None:
        """Trainer forward pass

        Args:
            inputs (Any): input data from the data table (transitions)
        """

        data = tree.map_structure(
            lambda v: tf.expand_dims(v, axis=0) if len(v.shape) <= 1 else v, inputs.data
        )
        data = tf2_utils.batch_to_sequence(data)

        observations, actions, rewards, discounts, _, _ = (
            data.observations,
            data.actions,
            data.rewards,
            data.discounts,
            data.start_of_episode,
            data.extras,
        )

        # Using extra directly from inputs due to shape.
        core_state = tree.map_structure(
            lambda s: s[:, 0, :], inputs.data.extras["core_states"]
        )
        core_message = tree.map_structure(
            lambda s: s[:, 0, :], inputs.data.extras["core_messages"]
        )

        with tf.GradientTape(persistent=True) as tape:
            q_network_losses: Dict[str, NestedArray] = {
                agent: {"q_value_loss": tf.zeros(())} for agent in self._agents
            }

            T = actions[self._agents[0]].shape[0]

            state = {agent: core_state[agent][0] for agent in self._agents}
            target_state = {agent: core_state[agent][0] for agent in self._agents}

            message = {agent: core_message[agent][0] for agent in self._agents}
            target_message = {agent: core_message[agent][0] for agent in self._agents}

            # _target_q_networks must be 1 step ahead
            target_channel = self._communication_module.process_messages(target_message)
            for agent in self._agents:
                agent_key = self._agent_net_keys[agent]
                (q_targ, m), s = self._target_q_networks[agent_key](
                    observations[agent].observation[0],
                    target_state[agent],
                    target_channel[agent],
                )
                target_state[agent] = s
                target_message[agent] = m

            for t in range(1, T, 1):
                channel = self._communication_module.process_messages(message)
                target_channel = self._communication_module.process_messages(
                    target_message
                )

                for agent in self._agents:
                    agent_key = self._agent_net_keys[agent]

                    # Cast the additional discount
                    # to match the environment discount dtype.

                    discount = tf.cast(self._discount, dtype=discounts[agent][0].dtype)

                    (q_targ, m), s = self._target_q_networks[agent_key](
                        observations[agent].observation[t],
                        target_state[agent],
                        target_channel[agent],
                    )
                    target_state[agent] = s
                    target_message[agent] = m

                    (q, m), s = self._q_networks[agent_key](
                        observations[agent].observation[t - 1],
                        state[agent],
                        channel[agent],
                    )
                    state[agent] = s
                    message[agent] = m

                    loss, _ = trfl.qlearning(
                        q,
                        actions[agent][t - 1],
                        rewards[agent][t - 1],
                        discount * discounts[agent][t],
                        q_targ,
                    )

                    loss = tf.reduce_mean(loss)
                    q_network_losses[agent]["q_value_loss"] += loss

        self._q_network_losses = q_network_losses
        self.tape = tape<|MERGE_RESOLUTION|>--- conflicted
+++ resolved
@@ -313,9 +313,6 @@
         #   This discount is applied to future rewards after r_t.
         # o_t = dictionary of next observations or next observation sequences
         # e_t [Optional] = extra data that the agents persist in replay.
-<<<<<<< HEAD
-        o_tm1, a_tm1, e_tm1, r_t, d_t, o_t, e_t = inputs.data
-=======
         trans = mava_types.Transition(*inputs.data)
 
         o_tm1, o_t, a_tm1, r_t, d_t, e_tm1, e_t = (
@@ -327,7 +324,6 @@
             trans.extras,
             trans.next_extras,
         )
->>>>>>> 591661ca
 
         with tf.GradientTape(persistent=True) as tape:
             q_network_losses: Dict[str, NestedArray] = {}
