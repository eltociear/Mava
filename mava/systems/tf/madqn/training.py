--- conflicted
+++ resolved
@@ -130,11 +130,7 @@
         self._exploration_scheduler = exploration_scheduler
 
         # Dictionary with network keys for each agent.
-<<<<<<< HEAD
         self.unique_net_keys = self._q_networks.keys()
-=======
-        self.unique_net_keys = set(self._agent_net_keys.values())
->>>>>>> d64942cf
 
         # Create optimizers for different agent types.
         if not isinstance(optimizer, dict):
