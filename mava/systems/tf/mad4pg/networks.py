# python3
# Copyright 2021 InstaDeep Ltd. All rights reserved.
#
# Licensed under the Apache License, Version 2.0 (the "License");
# you may not use this file except in compliance with the License.
# You may obtain a copy of the License at
#
#     http://www.apache.org/licenses/LICENSE-2.0
#
# Unless required by applicable law or agreed to in writing, software
# distributed under the License is distributed on an "AS IS" BASIS,
# WITHOUT WARRANTIES OR CONDITIONS OF ANY KIND, either express or implied.
# See the License for the specific language governing permissions and
# limitations under the License.
from typing import Dict, Mapping, Optional, Sequence, Union

from acme import types
from dm_env import specs

from mava import specs as mava_specs
<<<<<<< HEAD
from mava.components.tf import networks as mava_networks
from mava.components.tf.networks.mad4pg import DiscreteValuedHead
=======
from mava.systems.tf.maddpg.networks import (
    make_default_networks as make_default_networks_maddpg,
)
>>>>>>> 8691afb4
from mava.utils.enums import ArchitectureType

Array = specs.Array
BoundedArray = specs.BoundedArray
DiscreteArray = specs.DiscreteArray


def make_default_networks(
    environment_spec: mava_specs.MAEnvironmentSpec,
    agent_net_keys: Dict[str, str],
    net_spec_keys: Dict[str, str] = {},
    policy_networks_layer_sizes: Union[Dict[str, Sequence], Sequence] = None,
    critic_networks_layer_sizes: Union[Dict[str, Sequence], Sequence] = (512, 512, 256),
    sigma: float = 0.3,
    archecture_type: ArchitectureType = ArchitectureType.feedforward,
    vmin: float = -150.0,
    vmax: float = 150.0,
    num_atoms: int = 51,
    seed: Optional[int] = None,
) -> Mapping[str, types.TensorTransformation]:
    """Default networks for mad4pg.

    Args:
        environment_spec (mava_specs.MAEnvironmentSpec): description of the action and
            observation spaces etc. for each agent in the system.
        policy_networks_layer_sizes (Union[Dict[str, Sequence], Sequence], optional):
            size of policy networks.
        critic_networks_layer_sizes (Union[Dict[str, Sequence], Sequence], optional):
            size of critic networks. Defaults to (512, 512, 256).
        shared_weights (bool, optional): whether agents should share weights or not.
            Defaults to True.
        sigma (float, optional): hyperparameters used to add Gaussian noise
            for simple exploration. Defaults to 0.3.
        archecture_type (ArchitectureType, optional): archecture used
            for agent networks. Can be feedforward or recurrent.
            Defaults to ArchitectureType.feedforward.
        vmin (float, optional): hyperparameters for the distributional critic in mad4pg.
            Defaults to -150.0.
        vmax (float, optional): hyperparameters for the distributional critic in mad4pg.
            Defaults to 150.0.
        num_atoms (int, optional):  hyperparameters for the distributional critic in
            mad4pg. Defaults to 51.
        seed (int, optional): random seed for network initialization.

    Returns:
        Mapping[str, types.TensorTransformation]: returned agent networks.
    """
<<<<<<< HEAD
    # Set Policy function and layer size.
    # Default size per arch type.
    if archecture_type == ArchitectureType.feedforward:
        if not policy_networks_layer_sizes:
            policy_networks_layer_sizes = (
                256,
                256,
                256,
            )
        policy_network_func = snt.Sequential
    elif archecture_type == ArchitectureType.recurrent:
        if not policy_networks_layer_sizes:
            policy_networks_layer_sizes = (128, 128)
        policy_network_func = snt.DeepRNN

    assert policy_networks_layer_sizes is not None
    assert policy_network_func is not None

    specs = environment_spec.get_agent_specs()

    # Create agent_type specs
    if not net_spec_keys:
        specs = {agent_net_keys[key]: specs[key] for key in specs.keys()}
    else:
        specs = {net_key: specs[value] for net_key, value in net_spec_keys.items()}

    if isinstance(policy_networks_layer_sizes, Sequence):
        policy_networks_layer_sizes = {
            key: policy_networks_layer_sizes for key in specs.keys()
        }
    if isinstance(critic_networks_layer_sizes, Sequence):
        critic_networks_layer_sizes = {
            key: critic_networks_layer_sizes for key in specs.keys()
        }

    observation_networks = {}
    policy_networks = {}
    critic_networks = {}
    for key in specs.keys():
        # TODO (dries): Make specs[key].actions
        #  return a list of specs for hybrid action space
        # Get total number of action dimensions from action spec.
        agent_act_spec = specs[key].actions
        if type(specs[key].actions) == DiscreteArray:
            num_actions = agent_act_spec.num_values
            # Question (dries): Why is the minimum -1 and not 0?
            minimum = [-1.0] * num_actions
            maximum = [1.0] * num_actions
            agent_act_spec = BoundedArray(
                shape=(num_actions,),
                minimum=minimum,
                maximum=maximum,
                dtype="float32",
                name="actions",
            )

        # Get total number of action dimensions from action spec.
        num_dimensions = np.prod(agent_act_spec.shape, dtype=int)

        # An optional network to process observations
        observation_network = tf2_utils.to_sonnet_module(tf.identity)

        # Create the policy network.
        if archecture_type == ArchitectureType.feedforward:
            policy_network = [
                networks.LayerNormMLP(
                    policy_networks_layer_sizes[key], activate_final=True
                ),
            ]
        elif archecture_type == ArchitectureType.recurrent:
            policy_network = [
                networks.LayerNormMLP(
                    policy_networks_layer_sizes[key][:-1], activate_final=True
                ),
                snt.LSTM(policy_networks_layer_sizes[key][-1]),
            ]

        policy_network += [
            networks.NearZeroInitializedLinear(num_dimensions),
            networks.TanhToSpec(agent_act_spec),
        ]

        # Add Gaussian noise for simple exploration.
        if sigma and sigma > 0.0:
            policy_network += [
                networks.ClippedGaussian(sigma),
                networks.ClipToSpec(agent_act_spec),
            ]

        policy_network = policy_network_func(policy_network)

        # Create the critic network.
        critic_network = snt.Sequential(
            [
                # The multiplexer concatenates the observations/actions.
                networks.CriticMultiplexer(),
                networks.LayerNormMLP(
                    critic_networks_layer_sizes[key], activate_final=True
                ),
                DiscreteValuedHead(vmin, vmax, num_atoms),
            ]
        )
        observation_networks[key] = observation_network
        policy_networks[key] = policy_network
        critic_networks[key] = critic_network

    return {
        "policies": policy_networks,
        "critics": critic_networks,
        "observations": observation_networks,
    }


def make_1d_conv_networks(
    environment_spec: mava_specs.MAEnvironmentSpec,
    agent_net_keys: Dict[str, str],
    net_spec_keys: Dict[str, str] = {},
    policy_networks_layer_sizes: Union[Dict[str, Sequence], Sequence] = None,
    critic_networks_layer_sizes: Union[Dict[str, Sequence], Sequence] = (512, 512, 256),
    sigma: float = 0.3,
    archecture_type: ArchitectureType = ArchitectureType.feedforward,
    vmin: float = -150.0,
    vmax: float = 150.0,
    num_atoms: int = 51,
) -> Mapping[str, types.TensorTransformation]:
    """Default networks for mad4pg.

    Args:
        environment_spec (mava_specs.MAEnvironmentSpec): description of the action and
            observation spaces etc. for each agent in the system.
        policy_networks_layer_sizes (Union[Dict[str, Sequence], Sequence], optional):
            size of policy networks.
        critic_networks_layer_sizes (Union[Dict[str, Sequence], Sequence], optional):
            size of critic networks. Defaults to (512, 512, 256).
        shared_weights (bool, optional): whether agents should share weights or not.
            Defaults to True.
        sigma (float, optional): hyperparameters used to add Gaussian noise
            for simple exploration. Defaults to 0.3.
        archecture_type (ArchitectureType, optional): archecture used
            for agent networks. Can be feedforward or recurrent.
            Defaults to ArchitectureType.feedforward.
        vmin (float, optional): hyperparameters for the distributional critic in mad4pg.
            Defaults to -150.0.
        vmax (float, optional): hyperparameters for the distributional critic in mad4pg.
            Defaults to 150.0.
        num_atoms (int, optional):  hyperparameters for the distributional critic in
            mad4pg. Defaults to 51.

    Returns:
        Mapping[str, types.TensorTransformation]: returned agent networks.
    """
    # Set Policy function and layer size.
    # Default size per arch type.
    if archecture_type == ArchitectureType.feedforward:
        if not policy_networks_layer_sizes:
            policy_networks_layer_sizes = (
                256,
                256,
                256,
            )
        policy_network_func = snt.Sequential
    elif archecture_type == ArchitectureType.recurrent:
        if not policy_networks_layer_sizes:
            policy_networks_layer_sizes = (128, 128)
        policy_network_func = snt.DeepRNN

    assert policy_networks_layer_sizes is not None
    assert policy_network_func is not None

    specs = environment_spec.get_agent_specs()

    # Create agent_type specs
    if not net_spec_keys:
        specs = {agent_net_keys[key]: specs[key] for key in specs.keys()}
    else:
        specs = {net_key: specs[value] for net_key, value in net_spec_keys.items()}

    if isinstance(policy_networks_layer_sizes, Sequence):
        policy_networks_layer_sizes = {
            key: policy_networks_layer_sizes for key in specs.keys()
        }
    if isinstance(critic_networks_layer_sizes, Sequence):
        critic_networks_layer_sizes = {
            key: critic_networks_layer_sizes for key in specs.keys()
        }

    observation_networks = {}
    policy_networks = {}
    critic_networks = {}
    for key in specs.keys():
        # TODO (dries): Make specs[key].actions
        #  return a list of specs for hybrid action space
        # Get total number of action dimensions from action spec.
        agent_act_spec = specs[key].actions
        if type(specs[key].actions) == DiscreteArray:
            num_actions = agent_act_spec.num_values
            # Question (dries): Why is the minimum -1 and not 0?
            minimum = [-1.0] * num_actions
            maximum = [1.0] * num_actions
            agent_act_spec = BoundedArray(
                shape=(num_actions,),
                minimum=minimum,
                maximum=maximum,
                dtype="float32",
                name="actions",
            )

        # Get total number of action dimensions from action spec.
        num_dimensions = np.prod(agent_act_spec.shape, dtype=int)

        # An optional network to process observations
        observation_network = snt.Sequential([mava_networks.Conv1DNetwork()])

        # Create the policy network.
        if archecture_type == ArchitectureType.feedforward:
            policy_network = [
                networks.LayerNormMLP(
                    policy_networks_layer_sizes[key], activate_final=True
                ),
            ]
        elif archecture_type == ArchitectureType.recurrent:
            policy_network = [
                networks.LayerNormMLP(
                    policy_networks_layer_sizes[key][:-1], activate_final=True
                ),
                snt.LSTM(policy_networks_layer_sizes[key][-1]),
            ]

        policy_network += [
            networks.NearZeroInitializedLinear(num_dimensions),
            networks.TanhToSpec(agent_act_spec),
        ]

        # Add Gaussian noise for simple exploration.
        if sigma and sigma > 0.0:
            policy_network += [
                networks.ClippedGaussian(sigma),
                networks.ClipToSpec(agent_act_spec),
            ]

        policy_network = policy_network_func(policy_network)

        # Create the critic network.
        critic_network = snt.Sequential(
            [
                # The multiplexer concatenates the observations/actions.
                networks.CriticMultiplexer(),
                networks.LayerNormMLP(
                    critic_networks_layer_sizes[key], activate_final=True
                ),
                DiscreteValuedHead(vmin, vmax, num_atoms),
            ]
        )
        observation_networks[key] = observation_network
        policy_networks[key] = policy_network
        critic_networks[key] = critic_network

    return {
        "policies": policy_networks,
        "critics": critic_networks,
        "observations": observation_networks,
    }
=======
    return make_default_networks_maddpg(
        environment_spec=environment_spec,
        agent_net_keys=agent_net_keys,
        policy_networks_layer_sizes=policy_networks_layer_sizes,
        critic_networks_layer_sizes=critic_networks_layer_sizes,
        sigma=sigma,
        archecture_type=archecture_type,
        vmin=vmin,
        vmax=vmax,
        num_atoms=num_atoms,
        seed=seed,
    )
>>>>>>> 8691afb4
<|MERGE_RESOLUTION|>--- conflicted
+++ resolved
@@ -18,14 +18,9 @@
 from dm_env import specs
 
 from mava import specs as mava_specs
-<<<<<<< HEAD
-from mava.components.tf import networks as mava_networks
-from mava.components.tf.networks.mad4pg import DiscreteValuedHead
-=======
 from mava.systems.tf.maddpg.networks import (
     make_default_networks as make_default_networks_maddpg,
 )
->>>>>>> 8691afb4
 from mava.utils.enums import ArchitectureType
 
 Array = specs.Array
@@ -73,270 +68,6 @@
     Returns:
         Mapping[str, types.TensorTransformation]: returned agent networks.
     """
-<<<<<<< HEAD
-    # Set Policy function and layer size.
-    # Default size per arch type.
-    if archecture_type == ArchitectureType.feedforward:
-        if not policy_networks_layer_sizes:
-            policy_networks_layer_sizes = (
-                256,
-                256,
-                256,
-            )
-        policy_network_func = snt.Sequential
-    elif archecture_type == ArchitectureType.recurrent:
-        if not policy_networks_layer_sizes:
-            policy_networks_layer_sizes = (128, 128)
-        policy_network_func = snt.DeepRNN
-
-    assert policy_networks_layer_sizes is not None
-    assert policy_network_func is not None
-
-    specs = environment_spec.get_agent_specs()
-
-    # Create agent_type specs
-    if not net_spec_keys:
-        specs = {agent_net_keys[key]: specs[key] for key in specs.keys()}
-    else:
-        specs = {net_key: specs[value] for net_key, value in net_spec_keys.items()}
-
-    if isinstance(policy_networks_layer_sizes, Sequence):
-        policy_networks_layer_sizes = {
-            key: policy_networks_layer_sizes for key in specs.keys()
-        }
-    if isinstance(critic_networks_layer_sizes, Sequence):
-        critic_networks_layer_sizes = {
-            key: critic_networks_layer_sizes for key in specs.keys()
-        }
-
-    observation_networks = {}
-    policy_networks = {}
-    critic_networks = {}
-    for key in specs.keys():
-        # TODO (dries): Make specs[key].actions
-        #  return a list of specs for hybrid action space
-        # Get total number of action dimensions from action spec.
-        agent_act_spec = specs[key].actions
-        if type(specs[key].actions) == DiscreteArray:
-            num_actions = agent_act_spec.num_values
-            # Question (dries): Why is the minimum -1 and not 0?
-            minimum = [-1.0] * num_actions
-            maximum = [1.0] * num_actions
-            agent_act_spec = BoundedArray(
-                shape=(num_actions,),
-                minimum=minimum,
-                maximum=maximum,
-                dtype="float32",
-                name="actions",
-            )
-
-        # Get total number of action dimensions from action spec.
-        num_dimensions = np.prod(agent_act_spec.shape, dtype=int)
-
-        # An optional network to process observations
-        observation_network = tf2_utils.to_sonnet_module(tf.identity)
-
-        # Create the policy network.
-        if archecture_type == ArchitectureType.feedforward:
-            policy_network = [
-                networks.LayerNormMLP(
-                    policy_networks_layer_sizes[key], activate_final=True
-                ),
-            ]
-        elif archecture_type == ArchitectureType.recurrent:
-            policy_network = [
-                networks.LayerNormMLP(
-                    policy_networks_layer_sizes[key][:-1], activate_final=True
-                ),
-                snt.LSTM(policy_networks_layer_sizes[key][-1]),
-            ]
-
-        policy_network += [
-            networks.NearZeroInitializedLinear(num_dimensions),
-            networks.TanhToSpec(agent_act_spec),
-        ]
-
-        # Add Gaussian noise for simple exploration.
-        if sigma and sigma > 0.0:
-            policy_network += [
-                networks.ClippedGaussian(sigma),
-                networks.ClipToSpec(agent_act_spec),
-            ]
-
-        policy_network = policy_network_func(policy_network)
-
-        # Create the critic network.
-        critic_network = snt.Sequential(
-            [
-                # The multiplexer concatenates the observations/actions.
-                networks.CriticMultiplexer(),
-                networks.LayerNormMLP(
-                    critic_networks_layer_sizes[key], activate_final=True
-                ),
-                DiscreteValuedHead(vmin, vmax, num_atoms),
-            ]
-        )
-        observation_networks[key] = observation_network
-        policy_networks[key] = policy_network
-        critic_networks[key] = critic_network
-
-    return {
-        "policies": policy_networks,
-        "critics": critic_networks,
-        "observations": observation_networks,
-    }
-
-
-def make_1d_conv_networks(
-    environment_spec: mava_specs.MAEnvironmentSpec,
-    agent_net_keys: Dict[str, str],
-    net_spec_keys: Dict[str, str] = {},
-    policy_networks_layer_sizes: Union[Dict[str, Sequence], Sequence] = None,
-    critic_networks_layer_sizes: Union[Dict[str, Sequence], Sequence] = (512, 512, 256),
-    sigma: float = 0.3,
-    archecture_type: ArchitectureType = ArchitectureType.feedforward,
-    vmin: float = -150.0,
-    vmax: float = 150.0,
-    num_atoms: int = 51,
-) -> Mapping[str, types.TensorTransformation]:
-    """Default networks for mad4pg.
-
-    Args:
-        environment_spec (mava_specs.MAEnvironmentSpec): description of the action and
-            observation spaces etc. for each agent in the system.
-        policy_networks_layer_sizes (Union[Dict[str, Sequence], Sequence], optional):
-            size of policy networks.
-        critic_networks_layer_sizes (Union[Dict[str, Sequence], Sequence], optional):
-            size of critic networks. Defaults to (512, 512, 256).
-        shared_weights (bool, optional): whether agents should share weights or not.
-            Defaults to True.
-        sigma (float, optional): hyperparameters used to add Gaussian noise
-            for simple exploration. Defaults to 0.3.
-        archecture_type (ArchitectureType, optional): archecture used
-            for agent networks. Can be feedforward or recurrent.
-            Defaults to ArchitectureType.feedforward.
-        vmin (float, optional): hyperparameters for the distributional critic in mad4pg.
-            Defaults to -150.0.
-        vmax (float, optional): hyperparameters for the distributional critic in mad4pg.
-            Defaults to 150.0.
-        num_atoms (int, optional):  hyperparameters for the distributional critic in
-            mad4pg. Defaults to 51.
-
-    Returns:
-        Mapping[str, types.TensorTransformation]: returned agent networks.
-    """
-    # Set Policy function and layer size.
-    # Default size per arch type.
-    if archecture_type == ArchitectureType.feedforward:
-        if not policy_networks_layer_sizes:
-            policy_networks_layer_sizes = (
-                256,
-                256,
-                256,
-            )
-        policy_network_func = snt.Sequential
-    elif archecture_type == ArchitectureType.recurrent:
-        if not policy_networks_layer_sizes:
-            policy_networks_layer_sizes = (128, 128)
-        policy_network_func = snt.DeepRNN
-
-    assert policy_networks_layer_sizes is not None
-    assert policy_network_func is not None
-
-    specs = environment_spec.get_agent_specs()
-
-    # Create agent_type specs
-    if not net_spec_keys:
-        specs = {agent_net_keys[key]: specs[key] for key in specs.keys()}
-    else:
-        specs = {net_key: specs[value] for net_key, value in net_spec_keys.items()}
-
-    if isinstance(policy_networks_layer_sizes, Sequence):
-        policy_networks_layer_sizes = {
-            key: policy_networks_layer_sizes for key in specs.keys()
-        }
-    if isinstance(critic_networks_layer_sizes, Sequence):
-        critic_networks_layer_sizes = {
-            key: critic_networks_layer_sizes for key in specs.keys()
-        }
-
-    observation_networks = {}
-    policy_networks = {}
-    critic_networks = {}
-    for key in specs.keys():
-        # TODO (dries): Make specs[key].actions
-        #  return a list of specs for hybrid action space
-        # Get total number of action dimensions from action spec.
-        agent_act_spec = specs[key].actions
-        if type(specs[key].actions) == DiscreteArray:
-            num_actions = agent_act_spec.num_values
-            # Question (dries): Why is the minimum -1 and not 0?
-            minimum = [-1.0] * num_actions
-            maximum = [1.0] * num_actions
-            agent_act_spec = BoundedArray(
-                shape=(num_actions,),
-                minimum=minimum,
-                maximum=maximum,
-                dtype="float32",
-                name="actions",
-            )
-
-        # Get total number of action dimensions from action spec.
-        num_dimensions = np.prod(agent_act_spec.shape, dtype=int)
-
-        # An optional network to process observations
-        observation_network = snt.Sequential([mava_networks.Conv1DNetwork()])
-
-        # Create the policy network.
-        if archecture_type == ArchitectureType.feedforward:
-            policy_network = [
-                networks.LayerNormMLP(
-                    policy_networks_layer_sizes[key], activate_final=True
-                ),
-            ]
-        elif archecture_type == ArchitectureType.recurrent:
-            policy_network = [
-                networks.LayerNormMLP(
-                    policy_networks_layer_sizes[key][:-1], activate_final=True
-                ),
-                snt.LSTM(policy_networks_layer_sizes[key][-1]),
-            ]
-
-        policy_network += [
-            networks.NearZeroInitializedLinear(num_dimensions),
-            networks.TanhToSpec(agent_act_spec),
-        ]
-
-        # Add Gaussian noise for simple exploration.
-        if sigma and sigma > 0.0:
-            policy_network += [
-                networks.ClippedGaussian(sigma),
-                networks.ClipToSpec(agent_act_spec),
-            ]
-
-        policy_network = policy_network_func(policy_network)
-
-        # Create the critic network.
-        critic_network = snt.Sequential(
-            [
-                # The multiplexer concatenates the observations/actions.
-                networks.CriticMultiplexer(),
-                networks.LayerNormMLP(
-                    critic_networks_layer_sizes[key], activate_final=True
-                ),
-                DiscreteValuedHead(vmin, vmax, num_atoms),
-            ]
-        )
-        observation_networks[key] = observation_network
-        policy_networks[key] = policy_network
-        critic_networks[key] = critic_network
-
-    return {
-        "policies": policy_networks,
-        "critics": critic_networks,
-        "observations": observation_networks,
-    }
-=======
     return make_default_networks_maddpg(
         environment_spec=environment_spec,
         agent_net_keys=agent_net_keys,
@@ -348,5 +79,4 @@
         vmax=vmax,
         num_atoms=num_atoms,
         seed=seed,
-    )
->>>>>>> 8691afb4
+    )