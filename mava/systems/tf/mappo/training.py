# python3
# Copyright 2021 InstaDeep Ltd. All rights reserved.
#
# Licensed under the Apache License, Version 2.0 (the "License");
# you may not use this file except in compliance with the License.
# You may obtain a copy of the License at
#
#     http://www.apache.org/licenses/LICENSE-2.0
#
# Unless required by applicable law or agreed to in writing, software
# distributed under the License is distributed on an "AS IS" BASIS,
# WITHOUT WARRANTIES OR CONDITIONS OF ANY KIND, either express or implied.
# See the License for the specific language governing permissions and
# limitations under the License.

"""MAPPO system trainer implementation."""

import copy
import time
from typing import Any, Callable, Dict, List, Optional, Sequence, Union

import numpy as np
import sonnet as snt
import tensorflow as tf
import tensorflow_probability as tfp
<<<<<<< HEAD
import tree
import trfl
=======
>>>>>>> e60a4dce
from acme.tf import utils as tf2_utils
from acme.utils import counting, loggers

import mava
<<<<<<< HEAD
from mava.adders.reverb.base import Trajectory
from mava.systems.tf.variable_utils import VariableClient
from mava.types import OLT
=======
from mava.systems.tf import savers as tf2_savers
from mava.types import OLT, NestedArray
>>>>>>> e60a4dce
from mava.utils import training_utils as train_utils
from mava.utils.sort_utils import sort_str_num

train_utils.set_growing_gpu_memory()

tfd = tfp.distributions


class MAPPOTrainer(mava.Trainer):
    """MAPPO trainer.

    This is the trainer component of a MAPPO system. IE it takes a dataset as input
    and implements update functionality to learn from this dataset.
    """

    def __init__(
        self,
        agents: List[Any],
        observation_networks: Dict[str, snt.Module],
        policy_networks: Dict[str, snt.Module],
        critic_networks: Dict[str, snt.Module],
        dataset: tf.data.Dataset,
<<<<<<< HEAD
        policy_optimizer: Union[snt.Optimizer, Dict[str, snt.Optimizer]],
        critic_optimizer: Union[snt.Optimizer, Dict[str, snt.Optimizer]],
        variable_client: VariableClient,
        counts: Dict[str, Any],
        agent_net_keys: Dict[str, str],
        discount: float = 0.999,
        lambda_gae: float = 0.95,  # Note (dries): This might still be wrong
        # e.g. should always be 1.0.
        entropy_cost: float = 0.01,
        baseline_cost: float = 0.5,
=======
        optimizer: Union[snt.Optimizer, Dict[str, snt.Optimizer]],
        agent_net_keys: Dict[str, str],
        checkpoint_minute_interval: int,
        minibatch_size: Optional[int] = None,
        num_epochs: int = 10,
        discount: float = 0.99,
        lambda_gae: float = 0.95,
        entropy_cost: float = 0.01,
        baseline_cost: float = 1.0,
>>>>>>> e60a4dce
        clipping_epsilon: float = 0.2,
        max_gradient_norm: Optional[float] = None,
        counter: counting.Counter = None,
        logger: loggers.Logger = None,
        learning_rate_scheduler_fn: Optional[Dict[str, Callable[[int], None]]] = None,
        normalize_advantage: bool = False,
    ):
        """Initialise MAPPO trainer

        Args:
<<<<<<< HEAD
            agents (List[str]): agent ids, e.g. "agent_0".
            policy_networks (Dict[str, snt.Module]): policy networks for each agent in
                the system.
            critic_networks (Dict[str, snt.Module]): critic network(s), shared or for
                each agent in the system.
            dataset (tf.data.Dataset): training dataset.
            policy_optimizer (Union[snt.Optimizer, Dict[str, snt.Optimizer]]):
                optimizer(s) for updating policy networks.
            critic_optimizer (Union[snt.Optimizer, Dict[str, snt.Optimizer]]):
                optimizer for updating critic networks.
            variable_client: The client used to manage the variables.
            counts: step counter object.
            agent_net_keys: (dict, optional): specifies what network each agent uses.
                Defaults to {}.
            discount (float, optional): discount factor for TD updates. Defaults
=======
            agents: agent ids, e.g. "agent_0".
            agent_types: agent types, e.g. "speaker" or "listener".
            observation_networks: observation networks
                for each agent in the system.
            policy_networks: policy networks for each
                agent in the system.
            critic_networks: critic network(s), shared
                or for each agent in the system.
            dataset (tf.data.Dataset): training dataset.
            optimizer: optimizer for updating policy networks.
            agent_net_keys: specifies what network each agent uses.
                Defaults to {}.
            checkpoint_minute_interval: The number of minutes to wait between
                checkpoints.
            minibatch_size: size of minibatch that is sampled from
                the training batch. Minibatches are used for each gradient step.
            num_epochs: number of epochs for every training step.
                Recommendation as per https://arxiv.org/pdf/2103.01955.pdf, "15
                epochs for easy tasks,and 10 or 5 epochs for difficult tasks."
            discount: discount factor for TD updates. Defaults
>>>>>>> e60a4dce
                to 0.99.
            lambda_gae: scalar determining the mix of bootstrapping
                vs further accumulation of multi-step returns at each timestep.
                Defaults to 1.0.
            entropy_cost: contribution of entropy regularization to
                the total loss. Defaults to 0.0.
            baseline_cost: contribution of the value loss to the
                total loss. Defaults to 1.0.
            clipping_epsilon: Hyper-parameter for clipping in the
                policy objective. Defaults to 0.2.
            max_gradient_norm: maximum allowed norm for gradients
                before clipping is applied. Defaults to None.
            counter: step counter object. Defaults to None.
            logger: logger object for logging trainer
                statistics. Defaults to None.
            checkpoint: whether to checkpoint networks. Defaults to
                True.
            checkpoint_subpath: subdirectory for storing checkpoints.
                Defaults to "~/mava/".
            learning_rate_scheduler_fn: dict with two functions (one for the policy and
                one for the critic optimizer), that takes in a trainer step t and
                returns the current learning rate.
            normalize_advantage: whether to normalize the advantage.
        """

        # Store agents.
        self._agents = agents

        # Store agent_net_keys.
        self._agent_net_keys = agent_net_keys

        # Setup the variable client
        self._variable_client = variable_client

        # Setup counts
        self._counts = counts

        # Setup learning rate scheduler_fn
        self._learning_rate_scheduler_fn = learning_rate_scheduler_fn

        # Store networks.
        self._observation_networks = observation_networks
        self._policy_networks = policy_networks
        self._critic_networks = critic_networks

        self.unique_net_keys = sort_str_num(policy_networks.keys())
        self._normalize_advantage = normalize_advantage

        # Create optimizers for different agent types.
        if not isinstance(optimizer, dict):
            self._optimizer: Dict[str, snt.Optimizer] = {}
            for agent in self.unique_net_keys:
                self._optimizer[agent] = copy.deepcopy(optimizer)
        else:
            self._optimizer = optimizer

        # Expose the variables.
        policy_networks_to_expose = {}
        self._system_network_variables: Dict[str, Dict[str, snt.Module]] = {
            "critic": {},
            "policy": {},
        }
        for agent_key in self.unique_net_keys:
            policy_network_to_expose = snt.Sequential(
                [
                    self._observation_networks[agent_key],
                    self._policy_networks[agent_key],
                ]
            )
            policy_networks_to_expose[agent_key] = policy_network_to_expose
            self._system_network_variables["critic"][agent_key] = critic_networks[
                agent_key
            ].variables
            self._system_network_variables["policy"][
                agent_key
            ] = policy_network_to_expose.variables

        # Other trainer parameters.
        self._minibatch_size = minibatch_size
        self._num_epochs = num_epochs
        self._discount = discount
        self._entropy_cost = entropy_cost
        self._baseline_cost = baseline_cost
        self._lambda_gae = lambda_gae
        self._clipping_epsilon = clipping_epsilon

        # Dataset iterator
        self._iterator = dataset

        # Set up gradient clipping.
        if max_gradient_norm is not None:
            self._max_gradient_norm = tf.convert_to_tensor(max_gradient_norm)
        else:  # A very large number. Infinity results in NaNs.
            self._max_gradient_norm = tf.convert_to_tensor(1e10)

        # General learner book-keeping and loggers.
        self._counter = counter or counting.Counter()
        self._logger = logger or loggers.make_default_logger("trainer")

<<<<<<< HEAD
=======
        # Create checkpointer
        self._system_checkpointer = {}
        if checkpoint:
            for agent_key in self.unique_net_keys:
                objects_to_save = {
                    "counter": self._counter,
                    "policy": self._policy_networks[agent_key],
                    "critic": self._critic_networks[agent_key],
                    "observation": self._observation_networks[agent_key],
                    "optimizer": self._optimizer,
                }

                subdir = os.path.join("trainer", agent_key)
                checkpointer = tf2_savers.Checkpointer(
                    time_delta_minutes=checkpoint_minute_interval,
                    directory=checkpoint_subpath,
                    objects_to_save=objects_to_save,
                    subdirectory=subdir,
                )
                self._system_checkpointer[agent_key] = checkpointer

>>>>>>> e60a4dce
        # Do not record timestamps until after the first learning step is done.
        # This is to avoid including the time it takes for actors to come online and
        # fill the replay buffer.
        self._timestamp: Optional[float] = None

    def _get_critic_feed(
        self,
        observations_trans: Dict[str, np.ndarray],
        extras: Dict[str, np.ndarray],
        agent: str,
    ) -> tf.Tensor:
        """Get critic feed.

        Args:
            observations_trans: transformed (e.g. using
                observation network) raw agent observation.
<<<<<<< HEAD
            extras: Extra information. E.g. the environment state can be included
            here.
            agent (str): agent id.
=======
            agent: agent id.
>>>>>>> e60a4dce

        Returns:
            tf.Tensor: agent critic network feed
        """

        # Decentralised based
        observation_feed = observations_trans[agent]

        return observation_feed

    def _transform_observations(
        self, observations: Dict[str, OLT]
    ) -> Dict[str, np.ndarray]:
        """Apply the observation networks to the raw observations from the dataset

        Args:
<<<<<<< HEAD
            observations (Dict[str, np.ndarray]): raw agent observations
=======
            observation: raw agent observations
>>>>>>> e60a4dce

        Returns:
            Dict[str, np.ndarray]: transformed
                observations (features)
        """

        observation_trans = {}
        for agent in self._agents:
            agent_key = self._agent_net_keys[agent]

            reshaped_obs, dims = train_utils.combine_dim(
                observations[agent].observation
            )

            observation_trans[agent] = train_utils.extract_dim(
                self._observation_networks[agent_key](reshaped_obs), dims
            )
        return observation_trans

<<<<<<< HEAD
    # Warning (dries): Do not place a tf.function here. It breaks the itterator.
=======
    @tf.function
    def _minibatch_update(self, minibatch_data: Any) -> Dict:
        """Minibatch step.

        Args:
            minibatch_data : minibatch of data.

        Returns:
            loss per agent for minibatch.
        """
        return self.forward_backward(minibatch_data)

>>>>>>> e60a4dce
    def _step(
        self,
    ) -> Dict[str, Dict[str, Any]]:
        """PPO Trainer step

        Returns:
            Dict[str, Dict[str, Any]]: losses
        """

        losses: Dict[str, NestedArray] = {
            agent: {
                "critic_loss": tf.zeros(()),
                "policy_loss": tf.zeros(()),
                "total_loss": tf.zeros(()),
            }
            for agent in self._agents
        }
        # Get data from replay.
        inputs = next(self._iterator)
        # Split for possible minibatches
        batch_size = inputs.data.observations[self._agents[0]].observation.shape[0]
        dataset = tf.data.Dataset.from_tensor_slices(inputs.data)
        dataset = dataset.shuffle(batch_size).batch(self._minibatch_size)
        for _ in range(self._num_epochs):
            for minibatch_data in dataset:
                loss = self._minibatch_update(minibatch_data)

                # Logging sum of losses
                for agent in self._agents:
                    losses[agent] = {
                        "critic_loss": losses[agent]["critic_loss"]
                        + loss[agent]["critic_loss"],
                        "policy_loss": losses[agent]["policy_loss"]
                        + loss[agent]["policy_loss"],
                        "total_loss": losses[agent]["total_loss"]
                        + loss[agent]["total_loss"],
                    }

<<<<<<< HEAD
        # Do a forward and backwards pass using tf.function.
        return self.forward_backward(inputs)

    @tf.function
    def forward_backward(self, inputs: Any) -> Dict[str, Dict[str, Any]]:
=======
        # Log losses per agent
        return losses

    def forward_backward(self, inputs: Any) -> Dict[str, Dict[str, Any]]:
        """Do a single forward and backward pass

        Args:
            inputs: input data from the data table (transitions)

        Returns:
            Dict[str, Dict[str, Any]]: losses
        """
>>>>>>> e60a4dce
        self._forward_pass(inputs)
        self._backward_pass()
        # Log losses per agent
        return train_utils.map_losses_per_agent_ac(
            self.critic_losses, self.policy_losses, self.total_losses
        )

    # Forward pass that calculates loss.
<<<<<<< HEAD
    # This name is changed from _backward to make sure the trainer
    # wrappers are not overwriting the _step function.
=======
>>>>>>> e60a4dce
    def _forward_pass(self, inputs: Any) -> None:
        """Trainer forward pass

        Args:
            inputs: input data from the data table (transitions)
        """

<<<<<<< HEAD
        data: Trajectory = inputs.data
=======
        # Convert to sequence data
        data = tf2_utils.batch_to_sequence(inputs)
>>>>>>> e60a4dce

        # Unpack input data as follows:
        data = tf2_utils.batch_to_sequence(inputs.data)
        observations, actions, rewards, discounts, extras = (
            data.observations,
            data.actions,
            data.rewards,
            data.discounts,
            data.extras,
        )

        if "core_states" in extras:
            core_states = tree.map_structure(lambda s: s[0], extras["core_states"])

        # transform observation using observation networks
        observations_trans = self._transform_observations(observations)

        # Store losses.
        policy_losses: Dict[str, Any] = {}
        critic_losses: Dict[str, Any] = {}
        total_losses: Dict[str, Any] = {}

        with tf.GradientTape(persistent=True) as tape:
            for agent in self._agents:
<<<<<<< HEAD
                action, reward, discount, behaviour_log_prob, actor_observation = (
                    actions[agent]["actions"],
=======
                action, reward, termination, behaviour_log_prob = (
                    actions[agent],
>>>>>>> e60a4dce
                    rewards[agent],
                    discounts[agent],
                    actions[agent]["log_probs"],
                    observations_trans[agent],
                )

<<<<<<< HEAD
                critic_observation = self._get_critic_feed(
                    observations_trans, extras, agent
                )

                # Chop off final timestep for bootstrapping value
                behaviour_log_prob = behaviour_log_prob[:-1]
                reward = reward[:-1]
                discount = discount[:-1]

=======
                loss_mask = tf.concat(
                    (tf.ones((1, termination.shape[1])), termination[:-1]), 0
                )

                actor_observation = observations_trans[agent]
                critic_observation = self._get_critic_feed(observations_trans, agent)

>>>>>>> e60a4dce
                # Get agent network
                agent_key = self._agent_net_keys[agent]
                policy_network = self._policy_networks[agent_key]
                critic_network = self._critic_networks[agent_key]

<<<<<<< HEAD
                if "core_states" in extras:
                    # Unroll current policy over actor_observation.
                    agent_core_state = core_states[agent][0]
                    # Question (dries): Maybe we can save training time by
                    # only unroll the LSTM part and doing a batch forward
                    # pass for the feedforward part of the policy?
                    logits, updated_states = snt.static_unroll(
                        policy_network,
                        actor_observation,
                        agent_core_state,
                    )
                else:
                    # Pass observations through the feedforward policy
                    actor_observation, dims = train_utils.combine_dim(actor_observation)

                    logits = policy_network(actor_observation)

                    if type(logits) != tfp.distributions.TransformedDistribution:
                        logits = train_utils.extract_dim(logits, dims)
                    else:
                        logits = tfp.distributions.BatchReshape(logits, dims)
                        # logits = logits.reshape(dims)

                # Compute importance sampling weights: current policy / behavior policy.
                if type(logits) in [
                    tfd.transformed_distribution.TransformedDistribution,
                    tfp.distributions.BatchReshape,
                ]:
                    # Sample from the policy and compute the log likelihood.
                    pi_target = logits
                    pi_target_log_prob = pi_target.log_prob(action)[:-1]
                else:
                    # Sample from the policy and compute the log likelihood.
                    pi_target = tfd.Categorical(logits=logits[:-1])
                    action = action[:-1]
                    pi_target_log_prob = pi_target.log_prob(action)

                # Calculate critic values.
                dims = critic_observation.shape[:2]
                critic_observation = tf.reshape(
                    critic_observation, (dims[0] * dims[1], -1)
                )
                critic_output = critic_network(critic_observation)
                values = tf.reshape(critic_output, dims)
                # Values along the sequence T.
                bootstrap_value = values[-1]
                state_values = values[:-1]
=======
                # Reshape inputs.
                dims = actor_observation.shape[:2]
                actor_observation = snt.merge_leading_dims(
                    actor_observation, num_dims=2
                )
                critic_observation = snt.merge_leading_dims(
                    critic_observation, num_dims=2
                )

                policy = policy_network(actor_observation)
                value_pred = critic_network(critic_observation)

                # Compute importance sampling weights: current policy / behavior policy.
                policy = tfd.BatchReshape(policy, batch_shape=dims, name="policy")
                value_pred = tf.reshape(value_pred, dims, name="value")

                # Exclude last step - it was used in bootstraping.
                bootstrap_value = value_pred[-1]
                value_pred = value_pred[:-1]
                reward = reward[:-1]
>>>>>>> e60a4dce

                pcontinues = termination * self._discount
                # Generalized Advantage Estimation
                advantages = train_utils.generalized_advantage_estimation(
                    values=value_pred,
                    final_value=bootstrap_value,
                    rewards=reward,
<<<<<<< HEAD
                    pcontinues=discount,  # Question (dries): Why is self._discount
                    # not used. Why is discount not 0.0/1.0 but actually has
                    # discount values.
                    bootstrap_value=bootstrap_value,
                    lambda_=self._lambda_gae,
                    name="CriticLoss",
                )

                # Do not use the loss provided by td_lambda as they sum the losses over
                # the sequence length rather than averaging them.
                critic_loss = self._baseline_cost * tf.square(
                    td_lambda_extra.temporal_differences
=======
                    discounts=pcontinues[:-1],
                    td_lambda=self._lambda_gae,
                    time_major=True,
                )

                if self._normalize_advantage:
                    # Normalize at minibatch level
                    advantages = train_utils._normalize_advantages(
                        advantages, variance_epsilon=1e-8
                    )

                    advantages = tf.stop_gradient(advantages)

                # td_lambda_returns
                returns = advantages + value_pred
                returns = tf.stop_gradient(returns)
                unclipped_critic_loss = tf.square(returns - value_pred)

                # TODO Clip values to reduce variablility
                # Need to keep track of old value estimates (either in replay or in
                # training state) and clip them.
                masked_critic_loss = unclipped_critic_loss * loss_mask[:-1]
                critic_loss = tf.reduce_sum(masked_critic_loss) / tf.reduce_sum(
                    loss_mask[:-1]
>>>>>>> e60a4dce
                )

                critic_loss = critic_loss * self._baseline_cost

                # Compute importance sampling weights: current policy / behavior policy.
<<<<<<< HEAD
                log_rhos = pi_target_log_prob - behaviour_log_prob
                importance_ratio = tf.exp(log_rhos)
                clipped_importance_ratio = tf.clip_by_value(
                    importance_ratio,
                    1.0 - self._clipping_epsilon,
                    1.0 + self._clipping_epsilon,
                )

                # Generalized Advantage Estimation
                gae = tf.stop_gradient(td_lambda_extra.temporal_differences)

                # Note (dries): Maybe add this in again? But this might be breaking
                # training. mean, variance = tf.nn.moments(gae, axes=[0, 1],
                # keepdims=True)
                # normalized_gae = (gae - mean) / tf.sqrt(variance)

                policy_gradient_loss = -tf.minimum(
                    tf.multiply(importance_ratio, gae),
                    tf.multiply(clipped_importance_ratio, gae),
                    name="PolicyGradientLoss",
=======
                log_rhos = policy.log_prob(action)[:-1] - behaviour_log_prob[:-1]
                rhos = tf.exp(log_rhos)

                clipped_rhos = tf.clip_by_value(
                    rhos,
                    clip_value_min=1 - self._clipping_epsilon,
                    clip_value_max=1 + self._clipping_epsilon,
>>>>>>> e60a4dce
                )
                clipped_objective = -tf.minimum(
                    rhos * advantages, clipped_rhos * advantages
                )

                masked_policy_grad_loss = clipped_objective * loss_mask[:-1]
                policy_gradient_loss = tf.reduce_sum(
                    masked_policy_grad_loss
                ) / tf.reduce_sum(loss_mask[:-1])

                # Entropy regulariser.
                # Entropy regularization. Only implemented for categorical dist.
                try:
<<<<<<< HEAD
                    entropy_loss = trfl.policy_entropy_loss(pi_target).loss
                except NotImplementedError:
                    entropy_loss = tf.convert_to_tensor(0.0)
=======
                    masked_entropy_loss = policy.entropy()[:-1] * loss_mask[:-1]
                    entropy_loss = -tf.reduce_sum(masked_entropy_loss) / tf.reduce_sum(
                        loss_mask[:-1]
                    )

                except NotImplementedError:
                    entropy_loss = tf.convert_to_tensor(0.0)

                entropy_loss = self._entropy_cost * entropy_loss
>>>>>>> e60a4dce

                # Combine weighted sum of actor & entropy regularization.
                policy_loss = policy_gradient_loss + entropy_loss

<<<<<<< HEAD
                # Multiply by discounts to not train on padded data.
                loss_mask = discount > 0.0
                # TODO (dries): Is multiplication maybe better here? As assignment
                # might not work with tf.function?
                policy_loss = policy_loss[loss_mask]
                critic_loss = critic_loss[loss_mask]
                policy_losses[agent] = tf.reduce_mean(policy_loss)
                critic_losses[agent] = tf.reduce_mean(critic_loss)
=======
                policy_losses[agent] = policy_loss
                critic_losses[agent] = critic_loss
                total_losses[agent] = policy_loss + critic_loss
>>>>>>> e60a4dce

        self.policy_losses = policy_losses
        self.critic_losses = critic_losses
        self.total_losses = total_losses
        self.tape = tape

    # Backward pass that calculates gradients and updates network.
<<<<<<< HEAD
    # This name is changed from _backward to make sure the trainer wrappers are not
    # overwriting the _step function.
=======
>>>>>>> e60a4dce
    def _backward_pass(self) -> None:
        """Trainer backward pass updating network parameters"""

        # Calculate the gradients and update the networks
        total_loss = self.total_losses
        tape = self.tape

        for agent in self._agents:
            # Get agent_key.
            agent_key = self._agent_net_keys[agent]

            # Get trainable variables.
            variables = (
                self._policy_networks[agent_key].trainable_variables
                + self._critic_networks[agent_key].trainable_variables
                + self._observation_networks[agent_key].trainable_variables
            )

            # Get gradients.
            gradients = tape.gradient(total_loss, variables)

            # Optionally apply clipping.
            grads = tf.clip_by_global_norm(gradients, self._max_gradient_norm)[0]

            # Apply gradients.
            self._optimizer[agent_key].apply(grads, variables)

        train_utils.safe_del(self, "tape")

    def step(self) -> None:
        """Trainer step to update the parameters of the agents in the system"""

        # Run the learning step.
        fetches = self._step()

        # Compute elapsed time.
        timestamp = time.time()
        elapsed_time = timestamp - self._timestamp if self._timestamp else 0
        self._timestamp = timestamp

        raise ValueError("This step should not be used. Use a trainer wrapper.")

        # Update our counts and record it.
        # TODO (dries): Can this be simplified? Only one set and one get?
        self._variable_client.add_async(
            ["trainer_steps", "trainer_walltime"],
            {"trainer_steps": 1, "trainer_walltime": elapsed_time},
        )

        # Update the variable source and the trainer
        self._variable_client.set_and_get_async()

        # Checkpoint and attempt to write the logs.
        if self._checkpoint:
            train_utils.checkpoint_networks(self._system_checkpointer)

        if self._logger:
            self._logger.write(fetches)

    def get_variables(self, names: Sequence[str]) -> Dict[str, Dict[str, np.ndarray]]:
        """Get network variables

        Args:
            names: network names

        Returns:
            Dict[str, Dict[str, np.ndarray]]: network variables
        """

        variables: Dict[str, Dict[str, np.ndarray]] = {}
        for network_type in names:
            variables[network_type] = {
                agent: tf2_utils.to_numpy(
                    self._system_network_variables[network_type][agent]
                )
                for agent in self.unique_net_keys
            }
        return variables

    def after_trainer_step(self) -> None:
        """Optionally decay lr after every training step."""
        if self._learning_rate_scheduler_fn:
            self._decay_lr(self._counter.get_counts().get("trainer_steps", 0))
            info: Dict[str, Dict[str, float]] = {}
            for agent in self._agents:
                info[agent] = {}
                info[agent]["policy_learning_rate"] = self._optimizer[
                    self._agent_net_keys[agent]
                ].learning_rate
            if self._logger:
                self._logger.write(info)

    def _decay_lr(self, trainer_step: int) -> None:
        """Decay lr.

        Args:
            trainer_step : trainer step time t.
        """
        train_utils.decay_lr(
            self._learning_rate_scheduler_fn,  # type: ignore
            self._optimizer,
            trainer_step,
        )


class CentralisedMAPPOTrainer(MAPPOTrainer):
    """MAPPO trainer for a centralised architecture."""

    def __init__(
        self,
        agents: List[Any],
        observation_networks: Dict[str, snt.Module],
        policy_networks: Dict[str, snt.Module],
        critic_networks: Dict[str, snt.Module],
        dataset: tf.data.Dataset,
<<<<<<< HEAD
        policy_optimizer: Union[snt.Optimizer, Dict[str, snt.Optimizer]],
        critic_optimizer: Union[snt.Optimizer, Dict[str, snt.Optimizer]],
        variable_client: VariableClient,
        counts: Dict[str, Any],
        agent_net_keys: Dict[str, str],
        discount: float = 0.999,
        lambda_gae: float = 0.95,
        entropy_cost: float = 0.01,
        baseline_cost: float = 0.5,
=======
        optimizer: Union[snt.Optimizer, Dict[str, snt.Optimizer]],
        agent_net_keys: Dict[str, str],
        checkpoint_minute_interval: int,
        minibatch_size: Optional[int] = None,
        num_epochs: int = 10,
        discount: float = 0.99,
        lambda_gae: float = 0.95,
        entropy_cost: float = 0.01,
        baseline_cost: float = 1.0,
>>>>>>> e60a4dce
        clipping_epsilon: float = 0.2,
        max_gradient_norm: Optional[float] = None,
        counter: counting.Counter = None,
        logger: loggers.Logger = None,
        learning_rate_scheduler_fn: Optional[Dict[str, Callable[[int], None]]] = None,
        normalize_advantage: bool = False,
    ):
        """Centralised MAPPO trainer.

        Args:
            agents :  agent ids, e.g. "agent_0".
            agent_types :  agent types, e.g. "speaker" or "listener".
            observation_networks : observation networks for each agent in the system.
            policy_networks : policy networks for each agent in the system.
            critic_networks : critic network(s), shared or for each agent in the system.
            dataset : training dataset.
            optimizer : optimizer for updating networks.
            agent_net_keys : specifies what network each agent uses.
            checkpoint_minute_interval : The number of minutes to wait between
                checkpoints.
            minibatch_size : size of minibatch that is sampled from
                the training batch. Minibatches are used for each gradient step.
            num_epochs : number of epochs for every training step.
                Recommendation as per https://arxiv.org/pdf/2103.01955.pdf, "15
                epochs for easy tasks,and 10 or 5 epochs for difficult tasks."
            discount :  discount factor for TD updates.
            lambda_gae : scalar determining the mix of bootstrapping
                vs further accumulation of multi-step returns at each timestep.
            entropy_cost : contribution of entropy regularization to
                the total loss. Defaults to 0.0.
            baseline_cost : contribution of the value loss to the
                total loss. Defaults to 1.0.
            clipping_epsilon : Hyper-parameter for clipping in the
                policy objective. Defaults to 0.2.
            max_gradient_norm : maximum allowed norm for gradients
                before clipping is applied. Defaults to None.
            counter : step counter object. Defaults to None.
            logger : logger object for logging trainer
                statistics. Defaults to None.
            checkpoint : whether to checkpoint networks. Defaults to
                True.
            checkpoint_subpath : subdirectory for storing checkpoints.
                Defaults to "~/mava/".
            learning_rate_scheduler_fn: dict with two functions (one for the policy and
                one for the critic optimizer), that takes in a trainer step t and
                returns the current learning rate.
            normalize_advantage: whether to normalize the advantage.
        """

        super().__init__(
            agents=agents,
            policy_networks=policy_networks,
            critic_networks=critic_networks,
            observation_networks=observation_networks,
            dataset=dataset,
            agent_net_keys=agent_net_keys,
<<<<<<< HEAD
            policy_optimizer=policy_optimizer,
            critic_optimizer=critic_optimizer,
            variable_client=variable_client,
            counts=counts,
=======
            checkpoint_minute_interval=checkpoint_minute_interval,
            optimizer=optimizer,
            minibatch_size=minibatch_size,
            num_epochs=num_epochs,
>>>>>>> e60a4dce
            discount=discount,
            lambda_gae=lambda_gae,
            entropy_cost=entropy_cost,
            baseline_cost=baseline_cost,
            clipping_epsilon=clipping_epsilon,
            max_gradient_norm=max_gradient_norm,
            counter=counter,
            logger=logger,
            learning_rate_scheduler_fn=learning_rate_scheduler_fn,
            normalize_advantage=normalize_advantage,
        )

    def _get_critic_feed(
        self,
        observations_trans: Dict[str, np.ndarray],
        extras: Dict[str, np.ndarray],
        agent: str,
    ) -> tf.Tensor:
        # Centralised based

        observation_feed = tf.stack(
            [observations_trans[agent] for agent in self._agents], 2
        )

        return observation_feed


class StateBasedMAPPOTrainer(MAPPOTrainer):
    """MAPPO trainer for a centralised architecture."""

    def __init__(
        self,
        agents: List[Any],
        observation_networks: Dict[str, snt.Module],
        policy_networks: Dict[str, snt.Module],
        critic_networks: Dict[str, snt.Module],
        dataset: tf.data.Dataset,
        policy_optimizer: Union[snt.Optimizer, Dict[str, snt.Optimizer]],
        critic_optimizer: Union[snt.Optimizer, Dict[str, snt.Optimizer]],
        counts: Dict[str, Any],
        variable_client: VariableClient,
        agent_net_keys: Dict[str, str],
        discount: float = 0.999,
        lambda_gae: float = 0.95,
        entropy_cost: float = 0.01,
        baseline_cost: float = 0.5,
        clipping_epsilon: float = 0.2,
        max_gradient_norm: Optional[float] = None,
        counter: counting.Counter = None,
        logger: loggers.Logger = None,
        learning_rate_scheduler_fn: Optional[Dict[str, Callable[[int], None]]] = None,
    ):

        super().__init__(
            agents=agents,
            policy_networks=policy_networks,
            critic_networks=critic_networks,
            observation_networks=observation_networks,
            dataset=dataset,
            agent_net_keys=agent_net_keys,
            policy_optimizer=policy_optimizer,
            critic_optimizer=critic_optimizer,
            variable_client=variable_client,
            counts=counts,
            discount=discount,
            lambda_gae=lambda_gae,
            entropy_cost=entropy_cost,
            baseline_cost=baseline_cost,
            clipping_epsilon=clipping_epsilon,
            max_gradient_norm=max_gradient_norm,
            counter=counter,
            logger=logger,
            learning_rate_scheduler_fn=learning_rate_scheduler_fn,
        )

    def _get_critic_feed(
        self,
        observations_trans: Dict[str, np.ndarray],
        extras: Dict[str, np.ndarray],
        agent: str,
    ) -> tf.Tensor:
        # State based
        if type(extras["env_states"]) == dict:  # type: ignore
            return extras["env_states"][agent]
        else:
            return extras["env_states"]<|MERGE_RESOLUTION|>--- conflicted
+++ resolved
@@ -23,23 +23,13 @@
 import sonnet as snt
 import tensorflow as tf
 import tensorflow_probability as tfp
-<<<<<<< HEAD
 import tree
-import trfl
-=======
->>>>>>> e60a4dce
 from acme.tf import utils as tf2_utils
 from acme.utils import counting, loggers
 
 import mava
-<<<<<<< HEAD
-from mava.adders.reverb.base import Trajectory
 from mava.systems.tf.variable_utils import VariableClient
-from mava.types import OLT
-=======
-from mava.systems.tf import savers as tf2_savers
 from mava.types import OLT, NestedArray
->>>>>>> e60a4dce
 from mava.utils import training_utils as train_utils
 from mava.utils.sort_utils import sort_str_num
 
@@ -62,28 +52,16 @@
         policy_networks: Dict[str, snt.Module],
         critic_networks: Dict[str, snt.Module],
         dataset: tf.data.Dataset,
-<<<<<<< HEAD
-        policy_optimizer: Union[snt.Optimizer, Dict[str, snt.Optimizer]],
-        critic_optimizer: Union[snt.Optimizer, Dict[str, snt.Optimizer]],
+        counts: Dict[str, Any],
+        optimizer: Union[snt.Optimizer, Dict[str, snt.Optimizer]],
         variable_client: VariableClient,
-        counts: Dict[str, Any],
         agent_net_keys: Dict[str, str],
+        minibatch_size: Optional[int] = None,
+        num_epochs: int = 10,
         discount: float = 0.999,
-        lambda_gae: float = 0.95,  # Note (dries): This might still be wrong
-        # e.g. should always be 1.0.
+        lambda_gae: float = 0.95,
         entropy_cost: float = 0.01,
         baseline_cost: float = 0.5,
-=======
-        optimizer: Union[snt.Optimizer, Dict[str, snt.Optimizer]],
-        agent_net_keys: Dict[str, str],
-        checkpoint_minute_interval: int,
-        minibatch_size: Optional[int] = None,
-        num_epochs: int = 10,
-        discount: float = 0.99,
-        lambda_gae: float = 0.95,
-        entropy_cost: float = 0.01,
-        baseline_cost: float = 1.0,
->>>>>>> e60a4dce
         clipping_epsilon: float = 0.2,
         max_gradient_norm: Optional[float] = None,
         counter: counting.Counter = None,
@@ -94,23 +72,6 @@
         """Initialise MAPPO trainer
 
         Args:
-<<<<<<< HEAD
-            agents (List[str]): agent ids, e.g. "agent_0".
-            policy_networks (Dict[str, snt.Module]): policy networks for each agent in
-                the system.
-            critic_networks (Dict[str, snt.Module]): critic network(s), shared or for
-                each agent in the system.
-            dataset (tf.data.Dataset): training dataset.
-            policy_optimizer (Union[snt.Optimizer, Dict[str, snt.Optimizer]]):
-                optimizer(s) for updating policy networks.
-            critic_optimizer (Union[snt.Optimizer, Dict[str, snt.Optimizer]]):
-                optimizer for updating critic networks.
-            variable_client: The client used to manage the variables.
-            counts: step counter object.
-            agent_net_keys: (dict, optional): specifies what network each agent uses.
-                Defaults to {}.
-            discount (float, optional): discount factor for TD updates. Defaults
-=======
             agents: agent ids, e.g. "agent_0".
             agent_types: agent types, e.g. "speaker" or "listener".
             observation_networks: observation networks
@@ -131,7 +92,6 @@
                 Recommendation as per https://arxiv.org/pdf/2103.01955.pdf, "15
                 epochs for easy tasks,and 10 or 5 epochs for difficult tasks."
             discount: discount factor for TD updates. Defaults
->>>>>>> e60a4dce
                 to 0.99.
             lambda_gae: scalar determining the mix of bootstrapping
                 vs further accumulation of multi-step returns at each timestep.
@@ -166,11 +126,11 @@
         # Setup the variable client
         self._variable_client = variable_client
 
+        # Setup learning rate scheduler_fn
+        self._learning_rate_scheduler_fn = learning_rate_scheduler_fn
+
         # Setup counts
         self._counts = counts
-
-        # Setup learning rate scheduler_fn
-        self._learning_rate_scheduler_fn = learning_rate_scheduler_fn
 
         # Store networks.
         self._observation_networks = observation_networks
@@ -231,30 +191,6 @@
         self._counter = counter or counting.Counter()
         self._logger = logger or loggers.make_default_logger("trainer")
 
-<<<<<<< HEAD
-=======
-        # Create checkpointer
-        self._system_checkpointer = {}
-        if checkpoint:
-            for agent_key in self.unique_net_keys:
-                objects_to_save = {
-                    "counter": self._counter,
-                    "policy": self._policy_networks[agent_key],
-                    "critic": self._critic_networks[agent_key],
-                    "observation": self._observation_networks[agent_key],
-                    "optimizer": self._optimizer,
-                }
-
-                subdir = os.path.join("trainer", agent_key)
-                checkpointer = tf2_savers.Checkpointer(
-                    time_delta_minutes=checkpoint_minute_interval,
-                    directory=checkpoint_subpath,
-                    objects_to_save=objects_to_save,
-                    subdirectory=subdir,
-                )
-                self._system_checkpointer[agent_key] = checkpointer
-
->>>>>>> e60a4dce
         # Do not record timestamps until after the first learning step is done.
         # This is to avoid including the time it takes for actors to come online and
         # fill the replay buffer.
@@ -271,13 +207,9 @@
         Args:
             observations_trans: transformed (e.g. using
                 observation network) raw agent observation.
-<<<<<<< HEAD
             extras: Extra information. E.g. the environment state can be included
             here.
             agent (str): agent id.
-=======
-            agent: agent id.
->>>>>>> e60a4dce
 
         Returns:
             tf.Tensor: agent critic network feed
@@ -294,11 +226,7 @@
         """Apply the observation networks to the raw observations from the dataset
 
         Args:
-<<<<<<< HEAD
             observations (Dict[str, np.ndarray]): raw agent observations
-=======
-            observation: raw agent observations
->>>>>>> e60a4dce
 
         Returns:
             Dict[str, np.ndarray]: transformed
@@ -318,9 +246,6 @@
             )
         return observation_trans
 
-<<<<<<< HEAD
-    # Warning (dries): Do not place a tf.function here. It breaks the itterator.
-=======
     @tf.function
     def _minibatch_update(self, minibatch_data: Any) -> Dict:
         """Minibatch step.
@@ -333,7 +258,6 @@
         """
         return self.forward_backward(minibatch_data)
 
->>>>>>> e60a4dce
     def _step(
         self,
     ) -> Dict[str, Dict[str, Any]]:
@@ -372,13 +296,6 @@
                         + loss[agent]["total_loss"],
                     }
 
-<<<<<<< HEAD
-        # Do a forward and backwards pass using tf.function.
-        return self.forward_backward(inputs)
-
-    @tf.function
-    def forward_backward(self, inputs: Any) -> Dict[str, Dict[str, Any]]:
-=======
         # Log losses per agent
         return losses
 
@@ -391,7 +308,6 @@
         Returns:
             Dict[str, Dict[str, Any]]: losses
         """
->>>>>>> e60a4dce
         self._forward_pass(inputs)
         self._backward_pass()
         # Log losses per agent
@@ -400,11 +316,6 @@
         )
 
     # Forward pass that calculates loss.
-<<<<<<< HEAD
-    # This name is changed from _backward to make sure the trainer
-    # wrappers are not overwriting the _step function.
-=======
->>>>>>> e60a4dce
     def _forward_pass(self, inputs: Any) -> None:
         """Trainer forward pass
 
@@ -412,15 +323,11 @@
             inputs: input data from the data table (transitions)
         """
 
-<<<<<<< HEAD
-        data: Trajectory = inputs.data
-=======
         # Convert to sequence data
         data = tf2_utils.batch_to_sequence(inputs)
->>>>>>> e60a4dce
 
         # Unpack input data as follows:
-        data = tf2_utils.batch_to_sequence(inputs.data)
+        data = tf2_utils.batch_to_sequence(inputs)
         observations, actions, rewards, discounts, extras = (
             data.observations,
             data.actions,
@@ -442,113 +349,59 @@
 
         with tf.GradientTape(persistent=True) as tape:
             for agent in self._agents:
-<<<<<<< HEAD
-                action, reward, discount, behaviour_log_prob, actor_observation = (
+                action, reward, termination, behaviour_log_prob, actor_observation = (
                     actions[agent]["actions"],
-=======
-                action, reward, termination, behaviour_log_prob = (
-                    actions[agent],
->>>>>>> e60a4dce
                     rewards[agent],
                     discounts[agent],
                     actions[agent]["log_probs"],
                     observations_trans[agent],
                 )
 
-<<<<<<< HEAD
+                loss_mask = tf.concat(
+                    (tf.ones((1, termination.shape[1])), termination[:-1]), 0
+                )
                 critic_observation = self._get_critic_feed(
                     observations_trans, extras, agent
                 )
 
-                # Chop off final timestep for bootstrapping value
-                behaviour_log_prob = behaviour_log_prob[:-1]
-                reward = reward[:-1]
-                discount = discount[:-1]
-
-=======
-                loss_mask = tf.concat(
-                    (tf.ones((1, termination.shape[1])), termination[:-1]), 0
-                )
-
-                actor_observation = observations_trans[agent]
-                critic_observation = self._get_critic_feed(observations_trans, agent)
-
->>>>>>> e60a4dce
                 # Get agent network
                 agent_key = self._agent_net_keys[agent]
                 policy_network = self._policy_networks[agent_key]
                 critic_network = self._critic_networks[agent_key]
-
-<<<<<<< HEAD
+                dims = actor_observation.shape[:2]
+                # Do policy forward pass.
                 if "core_states" in extras:
                     # Unroll current policy over actor_observation.
                     agent_core_state = core_states[agent][0]
-                    # Question (dries): Maybe we can save training time by
-                    # only unroll the LSTM part and doing a batch forward
-                    # pass for the feedforward part of the policy?
-                    logits, updated_states = snt.static_unroll(
+                    policy, updated_states = snt.static_unroll(
                         policy_network,
                         actor_observation,
                         agent_core_state,
                     )
                 else:
-                    # Pass observations through the feedforward policy
-                    actor_observation, dims = train_utils.combine_dim(actor_observation)
-
-                    logits = policy_network(actor_observation)
-
-                    if type(logits) != tfp.distributions.TransformedDistribution:
-                        logits = train_utils.extract_dim(logits, dims)
-                    else:
-                        logits = tfp.distributions.BatchReshape(logits, dims)
-                        # logits = logits.reshape(dims)
-
-                # Compute importance sampling weights: current policy / behavior policy.
-                if type(logits) in [
-                    tfd.transformed_distribution.TransformedDistribution,
-                    tfp.distributions.BatchReshape,
-                ]:
+                    # Reshape inputs.
+                    actor_observation = snt.merge_leading_dims(
+                        actor_observation, num_dims=2
+                    )
+                    policy = policy_network(actor_observation)
+                    policy = tfd.BatchReshape(policy, batch_shape=dims, name="policy")
+
+                if type(policy) != tfd.transformed_distribution.TransformedDistribution:
                     # Sample from the policy and compute the log likelihood.
-                    pi_target = logits
-                    pi_target_log_prob = pi_target.log_prob(action)[:-1]
-                else:
-                    # Sample from the policy and compute the log likelihood.
-                    pi_target = tfd.Categorical(logits=logits[:-1])
-                    action = action[:-1]
-                    pi_target_log_prob = pi_target.log_prob(action)
-
-                # Calculate critic values.
-                dims = critic_observation.shape[:2]
-                critic_observation = tf.reshape(
-                    critic_observation, (dims[0] * dims[1], -1)
-                )
-                critic_output = critic_network(critic_observation)
-                values = tf.reshape(critic_output, dims)
-                # Values along the sequence T.
-                bootstrap_value = values[-1]
-                state_values = values[:-1]
-=======
-                # Reshape inputs.
-                dims = actor_observation.shape[:2]
-                actor_observation = snt.merge_leading_dims(
-                    actor_observation, num_dims=2
-                )
+                    policy = tfd.Categorical(policy)
+
                 critic_observation = snt.merge_leading_dims(
                     critic_observation, num_dims=2
                 )
-
-                policy = policy_network(actor_observation)
                 value_pred = critic_network(critic_observation)
 
                 # Compute importance sampling weights: current policy / behavior policy.
-                policy = tfd.BatchReshape(policy, batch_shape=dims, name="policy")
                 value_pred = tf.reshape(value_pred, dims, name="value")
 
                 # Exclude last step - it was used in bootstraping.
                 bootstrap_value = value_pred[-1]
                 value_pred = value_pred[:-1]
                 reward = reward[:-1]
->>>>>>> e60a4dce
 
                 pcontinues = termination * self._discount
                 # Generalized Advantage Estimation
@@ -556,20 +409,6 @@
                     values=value_pred,
                     final_value=bootstrap_value,
                     rewards=reward,
-<<<<<<< HEAD
-                    pcontinues=discount,  # Question (dries): Why is self._discount
-                    # not used. Why is discount not 0.0/1.0 but actually has
-                    # discount values.
-                    bootstrap_value=bootstrap_value,
-                    lambda_=self._lambda_gae,
-                    name="CriticLoss",
-                )
-
-                # Do not use the loss provided by td_lambda as they sum the losses over
-                # the sequence length rather than averaging them.
-                critic_loss = self._baseline_cost * tf.square(
-                    td_lambda_extra.temporal_differences
-=======
                     discounts=pcontinues[:-1],
                     td_lambda=self._lambda_gae,
                     time_major=True,
@@ -594,34 +433,11 @@
                 masked_critic_loss = unclipped_critic_loss * loss_mask[:-1]
                 critic_loss = tf.reduce_sum(masked_critic_loss) / tf.reduce_sum(
                     loss_mask[:-1]
->>>>>>> e60a4dce
                 )
 
                 critic_loss = critic_loss * self._baseline_cost
 
                 # Compute importance sampling weights: current policy / behavior policy.
-<<<<<<< HEAD
-                log_rhos = pi_target_log_prob - behaviour_log_prob
-                importance_ratio = tf.exp(log_rhos)
-                clipped_importance_ratio = tf.clip_by_value(
-                    importance_ratio,
-                    1.0 - self._clipping_epsilon,
-                    1.0 + self._clipping_epsilon,
-                )
-
-                # Generalized Advantage Estimation
-                gae = tf.stop_gradient(td_lambda_extra.temporal_differences)
-
-                # Note (dries): Maybe add this in again? But this might be breaking
-                # training. mean, variance = tf.nn.moments(gae, axes=[0, 1],
-                # keepdims=True)
-                # normalized_gae = (gae - mean) / tf.sqrt(variance)
-
-                policy_gradient_loss = -tf.minimum(
-                    tf.multiply(importance_ratio, gae),
-                    tf.multiply(clipped_importance_ratio, gae),
-                    name="PolicyGradientLoss",
-=======
                 log_rhos = policy.log_prob(action)[:-1] - behaviour_log_prob[:-1]
                 rhos = tf.exp(log_rhos)
 
@@ -629,7 +445,6 @@
                     rhos,
                     clip_value_min=1 - self._clipping_epsilon,
                     clip_value_max=1 + self._clipping_epsilon,
->>>>>>> e60a4dce
                 )
                 clipped_objective = -tf.minimum(
                     rhos * advantages, clipped_rhos * advantages
@@ -643,11 +458,6 @@
                 # Entropy regulariser.
                 # Entropy regularization. Only implemented for categorical dist.
                 try:
-<<<<<<< HEAD
-                    entropy_loss = trfl.policy_entropy_loss(pi_target).loss
-                except NotImplementedError:
-                    entropy_loss = tf.convert_to_tensor(0.0)
-=======
                     masked_entropy_loss = policy.entropy()[:-1] * loss_mask[:-1]
                     entropy_loss = -tf.reduce_sum(masked_entropy_loss) / tf.reduce_sum(
                         loss_mask[:-1]
@@ -657,25 +467,13 @@
                     entropy_loss = tf.convert_to_tensor(0.0)
 
                 entropy_loss = self._entropy_cost * entropy_loss
->>>>>>> e60a4dce
 
                 # Combine weighted sum of actor & entropy regularization.
                 policy_loss = policy_gradient_loss + entropy_loss
 
-<<<<<<< HEAD
-                # Multiply by discounts to not train on padded data.
-                loss_mask = discount > 0.0
-                # TODO (dries): Is multiplication maybe better here? As assignment
-                # might not work with tf.function?
-                policy_loss = policy_loss[loss_mask]
-                critic_loss = critic_loss[loss_mask]
-                policy_losses[agent] = tf.reduce_mean(policy_loss)
-                critic_losses[agent] = tf.reduce_mean(critic_loss)
-=======
                 policy_losses[agent] = policy_loss
                 critic_losses[agent] = critic_loss
                 total_losses[agent] = policy_loss + critic_loss
->>>>>>> e60a4dce
 
         self.policy_losses = policy_losses
         self.critic_losses = critic_losses
@@ -683,11 +481,6 @@
         self.tape = tape
 
     # Backward pass that calculates gradients and updates network.
-<<<<<<< HEAD
-    # This name is changed from _backward to make sure the trainer wrappers are not
-    # overwriting the _step function.
-=======
->>>>>>> e60a4dce
     def _backward_pass(self) -> None:
         """Trainer backward pass updating network parameters"""
 
@@ -803,27 +596,16 @@
         policy_networks: Dict[str, snt.Module],
         critic_networks: Dict[str, snt.Module],
         dataset: tf.data.Dataset,
-<<<<<<< HEAD
-        policy_optimizer: Union[snt.Optimizer, Dict[str, snt.Optimizer]],
-        critic_optimizer: Union[snt.Optimizer, Dict[str, snt.Optimizer]],
+        counts: Dict[str, Any],
+        optimizer: Union[snt.Optimizer, Dict[str, snt.Optimizer]],
         variable_client: VariableClient,
-        counts: Dict[str, Any],
         agent_net_keys: Dict[str, str],
+        minibatch_size: Optional[int] = None,
+        num_epochs: int = 10,
         discount: float = 0.999,
         lambda_gae: float = 0.95,
         entropy_cost: float = 0.01,
         baseline_cost: float = 0.5,
-=======
-        optimizer: Union[snt.Optimizer, Dict[str, snt.Optimizer]],
-        agent_net_keys: Dict[str, str],
-        checkpoint_minute_interval: int,
-        minibatch_size: Optional[int] = None,
-        num_epochs: int = 10,
-        discount: float = 0.99,
-        lambda_gae: float = 0.95,
-        entropy_cost: float = 0.01,
-        baseline_cost: float = 1.0,
->>>>>>> e60a4dce
         clipping_epsilon: float = 0.2,
         max_gradient_norm: Optional[float] = None,
         counter: counting.Counter = None,
@@ -879,18 +661,12 @@
             critic_networks=critic_networks,
             observation_networks=observation_networks,
             dataset=dataset,
+            counts=counts,
             agent_net_keys=agent_net_keys,
-<<<<<<< HEAD
-            policy_optimizer=policy_optimizer,
-            critic_optimizer=critic_optimizer,
             variable_client=variable_client,
-            counts=counts,
-=======
-            checkpoint_minute_interval=checkpoint_minute_interval,
             optimizer=optimizer,
             minibatch_size=minibatch_size,
             num_epochs=num_epochs,
->>>>>>> e60a4dce
             discount=discount,
             lambda_gae=lambda_gae,
             entropy_cost=entropy_cost,
@@ -928,11 +704,12 @@
         policy_networks: Dict[str, snt.Module],
         critic_networks: Dict[str, snt.Module],
         dataset: tf.data.Dataset,
-        policy_optimizer: Union[snt.Optimizer, Dict[str, snt.Optimizer]],
-        critic_optimizer: Union[snt.Optimizer, Dict[str, snt.Optimizer]],
         counts: Dict[str, Any],
+        optimizer: Union[snt.Optimizer, Dict[str, snt.Optimizer]],
         variable_client: VariableClient,
         agent_net_keys: Dict[str, str],
+        minibatch_size: Optional[int] = None,
+        num_epochs: int = 10,
         discount: float = 0.999,
         lambda_gae: float = 0.95,
         entropy_cost: float = 0.01,
@@ -942,6 +719,7 @@
         counter: counting.Counter = None,
         logger: loggers.Logger = None,
         learning_rate_scheduler_fn: Optional[Dict[str, Callable[[int], None]]] = None,
+        normalize_advantage: bool = False,
     ):
 
         super().__init__(
@@ -950,11 +728,12 @@
             critic_networks=critic_networks,
             observation_networks=observation_networks,
             dataset=dataset,
+            counts=counts,
             agent_net_keys=agent_net_keys,
-            policy_optimizer=policy_optimizer,
-            critic_optimizer=critic_optimizer,
             variable_client=variable_client,
-            counts=counts,
+            optimizer=optimizer,
+            minibatch_size=minibatch_size,
+            num_epochs=num_epochs,
             discount=discount,
             lambda_gae=lambda_gae,
             entropy_cost=entropy_cost,
@@ -964,6 +743,7 @@
             counter=counter,
             logger=logger,
             learning_rate_scheduler_fn=learning_rate_scheduler_fn,
+            normalize_advantage=normalize_advantage,
         )
 
     def _get_critic_feed(
