--- conflicted
+++ resolved
@@ -451,11 +451,12 @@
         env_states = jax.tree_util.tree_map(reshape_states, env_states)
         timesteps = jax.tree_util.tree_map(reshape_states, timesteps)
 
+        params = Params(actor_params, critic_params)
+        opt_states = OptStates(actor_opt_state, critic_opt_state)
+
         init_learner_state = LearnerState(
-            actor_params,
-            critic_params,
-            actor_opt_state,
-            critic_opt_state,
+            params,
+            opt_states,
             step_rngs,
             env_states,
             timesteps,
@@ -500,47 +501,9 @@
     apply_fns = (vmapped_actor_network_apply_fn, vmapped_critic_network_apply_fn)
     update_fns = (actor_optim.update, critic_optim.update)
 
-<<<<<<< HEAD
     # Get learner function, vmap it over number of seeds and pmap it over number of devices.
     learn_fn = get_learner_fn(env, apply_fns, update_fns, config)
     learn = jax.pmap(lambda x: jax.vmap(learn_fn, axis_name="train_seed")(x), axis_name="device")
-=======
-    # Get batched iterated update and replicate it to pmap it over cores.
-    learn = get_learner_fn(env, apply_fns, update_fns, config)
-    learn = jax.pmap(learn, axis_name="device")
-
-    # Broadcast params and optimiser state to cores and batch.
-    broadcast = lambda x: jnp.broadcast_to(x, (n_devices, config["update_batch_size"]) + x.shape)
-    actor_params = jax.tree_map(broadcast, actor_params)
-    actor_opt_state = jax.tree_map(broadcast, actor_opt_state)
-    critic_params = jax.tree_map(broadcast, critic_params)
-    critic_opt_state = jax.tree_map(broadcast, critic_opt_state)
-
-    # Initialise environment states and timesteps.
-    rng, *env_rngs = jax.random.split(
-        rng, n_devices * config["update_batch_size"] * config["num_envs"] + 1
-    )
-    env_states, timesteps = jax.vmap(env.reset, in_axes=(0))(
-        jnp.stack(env_rngs),
-    )
-
-    # Split rngs for each core.
-    rng, *step_rngs = jax.random.split(rng, n_devices * config["update_batch_size"] + 1)
-
-    # Add dimension to pmap over.
-    reshape_step_rngs = lambda x: x.reshape((n_devices, config["update_batch_size"]) + x.shape[1:])
-    step_rngs = reshape_step_rngs(jnp.stack(step_rngs))
-    reshape_states = lambda x: x.reshape(
-        (n_devices, config["update_batch_size"], config["num_envs"]) + x.shape[1:]
-    )
-    env_states = jax.tree_util.tree_map(reshape_states, env_states)
-    timesteps = jax.tree_util.tree_map(reshape_states, timesteps)
-
-    params = Params(actor_params, critic_params)
-    opt_states = OptStates(actor_opt_state, critic_opt_state)
-
-    init_learner_state = LearnerState(params, opt_states, step_rngs, env_states, timesteps)
->>>>>>> c71ef5a9
     return learn, actor_network, init_learner_state
 
 
@@ -628,15 +591,10 @@
 
         # Prepare for evaluation.
         trained_params = jax.tree_util.tree_map(
-<<<<<<< HEAD
-            lambda x: x[:, :, 0, ...], learner_output.learner_state.actor_params
+            lambda x: x[:, :, 0, ...], learner_output.learner_state.params.actor_params
         )
         split_and_reshape = lambda key: jnp.stack(jax.random.split(key, n_devices + 1)[1:]).reshape(
             n_devices, -1
-=======
-            lambda x: x[:, 0, ...],
-            learner_output.learner_state.params.actor_params,  # Select only actor params
->>>>>>> c71ef5a9
         )
         eval_rngs = jax.vmap(split_and_reshape, out_axes=1)(rng_e)
 
