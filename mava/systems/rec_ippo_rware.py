--- conflicted
+++ resolved
@@ -53,12 +53,7 @@
     RnnObservation,
 )
 from mava.utils.logger_tools import get_sacred_exp
-<<<<<<< HEAD
-from mava.utils.timing_utils import TimeIt
 from mava.wrappers.jumanji import AgentIDWrapper, LogWrapper, RwareWrapper
-=======
-from mava.wrappers.jumanji import AgentIDWrapper, LogWrapper, RwareMultiAgentWrapper
->>>>>>> 6cb8e22f
 
 
 class ScannedRNN(nn.Module):
@@ -692,29 +687,17 @@
     log = logger_setup(_run, config, _log)
 
     # Create envs
-<<<<<<< HEAD
-    generator = RandomGenerator(**config["rware_scenario"]["task_config"])
-    env = jumanji.make(config["env_name"], generator=generator)
-    env = RwareWrapper(env)
-=======
     generator = RandomGenerator(**config["env"]["rware_scenario"]["task_config"])
     env = jumanji.make(config["env"]["env_name"], generator=generator)
-    env = RwareMultiAgentWrapper(env)
->>>>>>> 6cb8e22f
+    env = RwareWrapper(env)
     # Add agent id to observation.
     if config["system"]["add_agent_id"]:
         env = AgentIDWrapper(env)
     env = AutoResetWrapper(env)
     env = LogWrapper(env)
-<<<<<<< HEAD
-    eval_env = jumanji.make(config["env_name"], generator=generator)
+    eval_env = jumanji.make(config["env"]["env_name"], generator=generator)
     eval_env = RwareWrapper(eval_env)
-    if config["add_agent_id"]:
-=======
-    eval_env = jumanji.make(config["env"]["env_name"], generator=generator)
-    eval_env = RwareMultiAgentWrapper(eval_env)
     if config["system"]["add_agent_id"]:
->>>>>>> 6cb8e22f
         eval_env = AgentIDWrapper(eval_env)
 
     # PRNG keys.
