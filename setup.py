# python3
# Copyright 2021 InstaDeep Ltd. All rights reserved.
#
# Licensed under the Apache License, Version 2.0 (the "License");
# you may not use this file except in compliance with the License.
# You may obtain a copy of the License at
#
#     http://www.apache.org/licenses/LICENSE-2.0
#
# Unless required by applicable law or agreed to in writing, software
# distributed under the License is distributed on an "AS IS" BASIS,
# WITHOUT WARRANTIES OR CONDITIONS OF ANY KIND, either express or implied.
# See the License for the specific language governing permissions and
# limitations under the License.

"""Install script for setuptools."""

import datetime
import sys
from importlib import util as import_util

from setuptools import find_packages, setup

spec = import_util.spec_from_file_location("_metadata", "mava/_metadata.py")
_metadata = import_util.module_from_spec(spec)  # type: ignore
spec.loader.exec_module(_metadata)  # type: ignore

reverb_requirements = [
    "dm-reverb",
    "tensorflow>=2.4.0",
    "jax",
    "jaxlib",
]

tf_requirements = [
    "tensorflow>=2.4.0",
    "tensorflow_probability",
    "dm-sonnet",
    "trfl",
]

jax_requirements = ["jax", "jaxlib"]

env_requirements = ["pettingzoo"]

testing_formatting_requirements = [
    "pre-commit",
    "mypy",
    "pytest-xdist",
    "flake8",
    "black",
]

long_description = """Mava is a library for building multi-agent reinforcement
learning (MARL) systems. Mava builds off of Acme and in a similar way strives
to expose simple, efficient, and readable components, as well as examples that
serve both as reference implementations of popular algorithms and as strong
baselines, while still providing enough flexibility to do novel research.
For more information see [github repository](https://github.com/instadeepai/mava)."""

# Get the version from metadata.
version = _metadata.__version__  # type: ignore

# If we're releasing a nightly/dev version append to the version string.
if "--nightly" in sys.argv:
    sys.argv.remove("--nightly")
    version += ".dev" + datetime.datetime.now().strftime("%Y%m%d")

setup(
    name="id-mava",
    version=version,
    description="A Python library for Multi-Agent Reinforcement Learning.",
    long_description=long_description,
    long_description_content_type="text/markdown",
    author="InstaDeep",
    license="Apache License, Version 2.0",
    keywords="multi-agent reinforcement-learning python machine learning",
    packages=find_packages(),
    install_requires=[
        "dm-acme",
        "absl-py",
        "dm_env",
        "dm-tree",
        "numpy",
        "pillow",
<<<<<<< HEAD
        "matplotlib",
        "dataclasses",
=======
        "dm-acme",
        "matplotlib",
>>>>>>> f7e716cb
    ],
    extras_require={
        "tf": tf_requirements,
        "jax": jax_requirements,
        "envs": env_requirements,
        "reverb": reverb_requirements,
        "testing_formatting": testing_formatting_requirements,
    },
    classifiers=[
        "Development Status :: 3 - Alpha",
        "Environment :: Console",
        "Intended Audience :: Science/Research",
        "License :: OSI Approved :: Apache Software License",
        "Operating System :: POSIX :: Linux",
        "Programming Language :: Python :: 3",
        "Programming Language :: Python :: 3.6",
        "Programming Language :: Python :: 3.7",
        "Topic :: Scientific/Engineering :: Artificial Intelligence",
    ],
)<|MERGE_RESOLUTION|>--- conflicted
+++ resolved
@@ -83,13 +83,8 @@
         "dm-tree",
         "numpy",
         "pillow",
-<<<<<<< HEAD
         "matplotlib",
         "dataclasses",
-=======
-        "dm-acme",
-        "matplotlib",
->>>>>>> f7e716cb
     ],
     extras_require={
         "tf": tf_requirements,
