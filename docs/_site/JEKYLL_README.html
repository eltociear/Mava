--- conflicted
+++ resolved
@@ -35,31 +35,12 @@
 </head>
 
 
-<<<<<<< HEAD
 <body id="page-top">
-=======
-  <body id="page-top">
-
-      <!-- Navigation -->
-<nav class="navbar navbar-expand-lg navbar-dark fixed-top" id="mainNav" style="background-color:#212529">
-  <div class="container">
-    <a class="navbar-brand js-scroll-trigger" href="/#"><img height="100" src="/assets/img/mava_logo_icon.jpg" /></a>
-    <button class="navbar-toggler navbar-toggler-right" type="button" data-toggle="collapse"
-      data-target="#navbarResponsive" aria-controls="navbarResponsive" aria-expanded="false"
-      aria-label="Toggle navigation">
-      Menu
-      <i class="fas fa-bars"></i>
-    </button>
-    <div class="collapse navbar-collapse" id="navbarResponsive">
-      <ul class="navbar-nav text-uppercase ml-auto"><li class="nav-item"><a class="nav-link js-scroll-trigger" href="/overview">Overview</a></li>
-        <li class="nav-item"><a class="nav-link js-scroll-trigger" href="/envs">Components</a></li>
-        <li class="nav-item"><a class="nav-link js-scroll-trigger" href="https://github.com/instadeepai/Mava">Github</a></li>
->>>>>>> 137c1a51
 
   <!-- Navigation -->
   <nav class="navbar navbar-expand-lg navbar-dark fixed-top" id="mainNav" style="background-color:#212529">
     <div class="container">
-      <a class="navbar-brand js-scroll-trigger" href="/#"><img height="100" src="/assets/img/mava.png" /></a>
+      <a class="navbar-brand js-scroll-trigger" href="/#"><img height="100" src="/assets/img/mava_logo_icon.jpg" /></a>
       <button class="navbar-toggler navbar-toggler-right" type="button" data-toggle="collapse"
         data-target="#navbarResponsive" aria-controls="navbarResponsive" aria-expanded="false"
         aria-label="Toggle navigation">
@@ -71,179 +52,213 @@
           <li class="nav-item"><a class="nav-link js-scroll-trigger" href="/overview">Overview</a></li>
           <li class="nav-item"><a class="nav-link js-scroll-trigger" href="/envs">Components</a></li>
           <li class="nav-item"><a class="nav-link js-scroll-trigger"
-              href="https://github.com/arnupretorius/mava">Github</a></li>
-
-        </ul>
-      </div>
-    </div>
-  </nav>
-  <!-- End Navigation -->
-
-
-  <header></header>
-
-  <section class="page-section">
-    <div class="docnavcontainer">
-      <div class="row environment-bar">
-        <div class="col docnavi">
-          <a href="/architectures"> Architectures</a>
-        </div>
-        <div class="col docnavi">
-          <a href="/modules"> Modules</a>
-        </div>
-        <div class="col docnavi">
-          <a href="/networks"> Networks</a>
-        </div>
-        <div class="col docnavi">
-          <a href="/losses"> Losses</a>
-        </div>
-      </div>
-    </div>
-  </section>
-
-
-  <div class="doccontainer container" id="pagecontainer">
-    <div class="markdown-body">
-      <h1 id="agency-jekyll-theme--live-demo">Agency Jekyll Theme | <a
-          href="https://raviriley.github.io/agency-jekyll-theme-starter/">Live Demo</a></h1>
-      <p><a href="https://rubygems.org/gems/jekyll-agency"><img src="https://img.shields.io/gem/dt/jekyll-agency.svg"
-            alt="RubyGems Downloads" /></a>
-        <a href="https://github.com/raviriley/agency-jekyll-theme/blob/master/LICENSE.txt"><img
-            src="https://img.shields.io/badge/license-MIT-lightgrey.svg" alt="LICENSE" /></a>
-        <a href="https://www.paypal.me/raviriley"><img
-            src="https://img.shields.io/badge/PayPal-tip%20me-green.svg?logo=paypal" alt="Tip Me via PayPal" /></a>
-        <a href="https://github.com/raviriley/agency-jekyll-theme-starter/generate"><img
-            src="https://img.shields.io/badge/-Create%20repository%20from%20template-brightgreen"
-            alt="template button" /></a>
-        <a href="https://jekyll-themes.com/agency-jekyll-theme/"><img
-            src="https://img.shields.io/badge/featured%20on-JekyllThemes-red.svg"
-            alt="Featured on Jekyll-Themes.com" /></a>
-      </p>
-
-      <p><img src="https://raw.githubusercontent.com/raviriley/agency-jekyll-theme/master/screenshot.PNG"
-          alt="screenshot" /></p>
-
-      <p>This is the <a href="https://startbootstrap.com/themes/agency/">Agency Bootstrap theme</a> converted to a
-        gem-based Jekyll theme with GitHub Pages support. While this had been done before, (<a
-          href="https://github.com/y7kim/agency-jekyll-theme">here</a>, <a
-          href="https://github.com/SotiriosVrachas/jekyll-theme-startbootstrap-agency">here</a>, and <a
-          href="https://github.com/laklau/agency-jekyll-theme/">here</a>), these are outdated and have not been updated
-        or maintained for years. I built this theme from the most recent Bootstrap source. I also added a lot of new
-        features that go beyond the original theme’s capabilities:</p>
-
-      <ul>
-        <li>GitHub Pages support</li>
-        <li><a href="https://github.com/raviriley/agency-jekyll-theme-starter">template repo</a> to get up and running
-          in minutes</li>
-        <li>contact form functionality powered by <a href="https://formspree.io">Formspree.io</a></li>
-        <li>custom pages</li>
-        <li>404 page</li>
-        <li>legal/Privacy Policy page</li>
-        <li>Google Analytics support</li>
-        <li>Markdown support</li>
-        <li>custom images</li>
-        <li>logo support (instead of just title text)</li>
-        <li>automatically updating copyright years</li>
-        <li>custom navigation bar, even without the header image(s)</li>
-        <li>customizable footer</li>
-        <li>custom accent color and dark/light colors</li>
-        <li>horizontal scrolling support for client section
-          &lt;!–</li>
-        <li>custom colors with automatic gradient generation (coming soon)</li>
-        <li>site title logo text font customization (coming soon)</li>
-        <li>horizontal scrolling support for portfolio section (coming soon)</li>
-        <li>about section (different from the timeline) –&gt;</li>
-      </ul>
-
-      <p>The Jekyll structure of this theme includes:</p>
-
-      <ul>
-        <li><code class="language-plaintext highlighter-rouge">_portfolio</code> files - what generate the portfolio
-          grid. YAML front matter handles all the details</li>
-        <li>the <code class="language-plaintext highlighter-rouge">page</code> layout allows custom pages, as seen in
-          the legal and 404 pages</li>
-        <li><code class="language-plaintext highlighter-rouge">sitetext.yml</code> enables complete customization of all
-          site text</li>
-        <li><code class="language-plaintext highlighter-rouge">navigation.yml</code> enables fully customizable
-          navigation</li>
-        <li><code class="language-plaintext highlighter-rouge">style.yml</code> enables fully customizable colors,
-          background images, and other style-related things</li>
-      </ul>
-
-      <p><strong>If you enjoy this theme, please consider <a href="https://www.paypal.me/raviriley">supporting me</a> to
-          continue developing and maintaining it.</strong></p>
-
-      <p><a href="https://www.paypal.me/raviriley"><img
-            src="https://cdn.rawgit.com/twolfson/paypal-github-button/1.0.0/dist/button.svg"
-            alt="Support via PayPal" /></a></p>
-
-      <h2 id="installation">Installation</h2>
-      <p>There are three ways to install this theme:</p>
-      <ol>
-        <li>As a gem-based theme</li>
-        <li>Use the <a href="https://github.com/raviriley/agency-jekyll-theme-starter">starter template</a> (best for
-          GitHub Pages)</li>
-        <li>As a remote theme</li>
-      </ol>
-
-      <h4 id="1-gem-based-theme-installation">1. Gem-based Theme Installation</h4>
-
-      <p>Add this line to your Jekyll site’s <code class="language-plaintext highlighter-rouge">Gemfile</code>:</p>
-
-      <div class="language-ruby highlighter-rouge">
-        <div class="highlight">
-          <pre class="highlight"><code><span class="n">gem</span> <span class="s2">"jekyll-agency"</span>
+              href="https://github.com/instadeepai/Mava">Github</a></li>
+
+          <!-- Navigation -->
+          <nav class="navbar navbar-expand-lg navbar-dark fixed-top" id="mainNav" style="background-color:#212529">
+            <div class="container">
+              <a class="navbar-brand js-scroll-trigger" href="/#"><img height="100" src="/assets/img/mava.png" /></a>
+              <button class="navbar-toggler navbar-toggler-right" type="button" data-toggle="collapse"
+                data-target="#navbarResponsive" aria-controls="navbarResponsive" aria-expanded="false"
+                aria-label="Toggle navigation">
+                Menu
+                <i class="fas fa-bars"></i>
+              </button>
+              <div class="collapse navbar-collapse" id="navbarResponsive">
+                <ul class="navbar-nav text-uppercase ml-auto">
+                  <li class="nav-item"><a class="nav-link js-scroll-trigger" href="/overview">Overview</a></li>
+                  <li class="nav-item"><a class="nav-link js-scroll-trigger" href="/envs">Components</a></li>
+                  <li class="nav-item"><a class="nav-link js-scroll-trigger"
+                      href="https://github.com/arnupretorius/mava">Github</a></li>
+
+                </ul>
+              </div>
+            </div>
+          </nav>
+          <!-- End Navigation -->
+
+
+          <header></header>
+
+          <section class="page-section">
+            <div class="docnavcontainer">
+              <div class="row environment-bar">
+                <div class="col docnavi">
+                  <a href="/architectures"> Architectures</a>
+                </div>
+                <div class="col docnavi">
+                  <a href="/modules"> Modules</a>
+                </div>
+                <div class="col docnavi">
+                  <a href="/networks"> Networks</a>
+                </div>
+                <div class="col docnavi">
+                  <a href="/losses"> Losses</a>
+                </div>
+              </div>
+            </div>
+          </section>
+
+
+          <div class="doccontainer container" id="pagecontainer">
+            <div class="markdown-body">
+              <h1 id="agency-jekyll-theme--live-demo">Agency Jekyll Theme | <a
+                  href="https://raviriley.github.io/agency-jekyll-theme-starter/">Live Demo</a></h1>
+              <p><a href="https://rubygems.org/gems/jekyll-agency"><img
+                    src="https://img.shields.io/gem/dt/jekyll-agency.svg" alt="RubyGems Downloads" /></a>
+                <a href="https://github.com/raviriley/agency-jekyll-theme/blob/master/LICENSE.txt"><img
+                    src="https://img.shields.io/badge/license-MIT-lightgrey.svg" alt="LICENSE" /></a>
+                <a href="https://www.paypal.me/raviriley"><img
+                    src="https://img.shields.io/badge/PayPal-tip%20me-green.svg?logo=paypal"
+                    alt="Tip Me via PayPal" /></a>
+                <a href="https://github.com/raviriley/agency-jekyll-theme-starter/generate"><img
+                    src="https://img.shields.io/badge/-Create%20repository%20from%20template-brightgreen"
+                    alt="template button" /></a>
+                <a href="https://jekyll-themes.com/agency-jekyll-theme/"><img
+                    src="https://img.shields.io/badge/featured%20on-JekyllThemes-red.svg"
+                    alt="Featured on Jekyll-Themes.com" /></a>
+              </p>
+
+              <p><img src="https://raw.githubusercontent.com/raviriley/agency-jekyll-theme/master/screenshot.PNG"
+                  alt="screenshot" /></p>
+
+              <p>This is the <a href="https://startbootstrap.com/themes/agency/">Agency Bootstrap theme</a> converted to
+                a
+                gem-based Jekyll theme with GitHub Pages support. While this had been done before, (<a
+                  href="https://github.com/y7kim/agency-jekyll-theme">here</a>, <a
+                  href="https://github.com/SotiriosVrachas/jekyll-theme-startbootstrap-agency">here</a>, and <a
+                  href="https://github.com/laklau/agency-jekyll-theme/">here</a>), these are outdated and have not been
+                updated
+                or maintained for years. I built this theme from the most recent Bootstrap source. I also added a lot of
+                new
+                features that go beyond the original theme’s capabilities:</p>
+
+              <ul>
+                <li>GitHub Pages support</li>
+                <li><a href="https://github.com/raviriley/agency-jekyll-theme-starter">template repo</a> to get up and
+                  running
+                  in minutes</li>
+                <li>contact form functionality powered by <a href="https://formspree.io">Formspree.io</a></li>
+                <li>custom pages</li>
+                <li>404 page</li>
+                <li>legal/Privacy Policy page</li>
+                <li>Google Analytics support</li>
+                <li>Markdown support</li>
+                <li>custom images</li>
+                <li>logo support (instead of just title text)</li>
+                <li>automatically updating copyright years</li>
+                <li>custom navigation bar, even without the header image(s)</li>
+                <li>customizable footer</li>
+                <li>custom accent color and dark/light colors</li>
+                <li>horizontal scrolling support for client section
+                  &lt;!–</li>
+                <li>custom colors with automatic gradient generation (coming soon)</li>
+                <li>site title logo text font customization (coming soon)</li>
+                <li>horizontal scrolling support for portfolio section (coming soon)</li>
+                <li>about section (different from the timeline) –&gt;</li>
+              </ul>
+
+              <p>The Jekyll structure of this theme includes:</p>
+
+              <ul>
+                <li><code class="language-plaintext highlighter-rouge">_portfolio</code> files - what generate the
+                  portfolio
+                  grid. YAML front matter handles all the details</li>
+                <li>the <code class="language-plaintext highlighter-rouge">page</code> layout allows custom pages, as
+                  seen in
+                  the legal and 404 pages</li>
+                <li><code class="language-plaintext highlighter-rouge">sitetext.yml</code> enables complete
+                  customization of all
+                  site text</li>
+                <li><code class="language-plaintext highlighter-rouge">navigation.yml</code> enables fully customizable
+                  navigation</li>
+                <li><code class="language-plaintext highlighter-rouge">style.yml</code> enables fully customizable
+                  colors,
+                  background images, and other style-related things</li>
+              </ul>
+
+              <p><strong>If you enjoy this theme, please consider <a href="https://www.paypal.me/raviriley">supporting
+                    me</a> to
+                  continue developing and maintaining it.</strong></p>
+
+              <p><a href="https://www.paypal.me/raviriley"><img
+                    src="https://cdn.rawgit.com/twolfson/paypal-github-button/1.0.0/dist/button.svg"
+                    alt="Support via PayPal" /></a></p>
+
+              <h2 id="installation">Installation</h2>
+              <p>There are three ways to install this theme:</p>
+              <ol>
+                <li>As a gem-based theme</li>
+                <li>Use the <a href="https://github.com/raviriley/agency-jekyll-theme-starter">starter template</a>
+                  (best for
+                  GitHub Pages)</li>
+                <li>As a remote theme</li>
+              </ol>
+
+              <h4 id="1-gem-based-theme-installation">1. Gem-based Theme Installation</h4>
+
+              <p>Add this line to your Jekyll site’s <code class="language-plaintext highlighter-rouge">Gemfile</code>:
+              </p>
+
+              <div class="language-ruby highlighter-rouge">
+                <div class="highlight">
+                  <pre class="highlight"><code><span class="n">gem</span> <span class="s2">"jekyll-agency"</span>
 </code></pre>
-        </div>
-      </div>
-
-      <p>Then, replace the contents of your <code class="language-plaintext highlighter-rouge">_config.yml</code> file
-        with <a href="https://github.com/raviriley/agency-jekyll-theme/blob/master/_config.yml">this</a>.</p>
-
-      <p>And then execute:</p>
-
-      <div class="language-plaintext highlighter-rouge">
-        <div class="highlight">
-          <pre class="highlight"><code>$ bundle
+                </div>
+              </div>
+
+              <p>Then, replace the contents of your <code
+                  class="language-plaintext highlighter-rouge">_config.yml</code> file
+                with <a href="https://github.com/raviriley/agency-jekyll-theme/blob/master/_config.yml">this</a>.</p>
+
+              <p>And then execute:</p>
+
+              <div class="language-plaintext highlighter-rouge">
+                <div class="highlight">
+                  <pre class="highlight"><code>$ bundle
 </code></pre>
-        </div>
-      </div>
-
-      <p>Or, install it yourself as:</p>
-
-      <div class="language-plaintext highlighter-rouge">
-        <div class="highlight">
-          <pre class="highlight"><code>$ gem install jekyll-agency
+                </div>
+              </div>
+
+              <p>Or, install it yourself as:</p>
+
+              <div class="language-plaintext highlighter-rouge">
+                <div class="highlight">
+                  <pre class="highlight"><code>$ gem install jekyll-agency
 </code></pre>
-        </div>
-      </div>
-
-      <h4 id="2-using-the-starter-template">2. Using the <a
-          href="https://github.com/raviriley/agency-jekyll-theme-starter">Starter Template</a></h4>
-      <p>This is the fastest and easiest way to get up and running on GitHub Pages.
-        Simply generate your own repository by clicking the button below, then replace the sample content with your own
-        and configure for your needs.</p>
-
-      <p><a href="https://github.com/raviriley/agency-jekyll-theme-starter/generate"><img
-            src="https://img.shields.io/badge/-Create%20repository%20from%20template-brightgreen"
-            alt="template button" /></a></p>
-
-      <h4 id="3-remote-theme-installation">3. Remote Theme Installation</h4>
-
-      <p>Replace the contents of your <code class="language-plaintext highlighter-rouge">_config.yml</code> file with <a
-          href="https://raw.githubusercontent.com/raviriley/agency-jekyll-theme-starter/master/_config.yml">this</a> and
-        your <code class="language-plaintext highlighter-rouge">Gemfile</code> with <a
-          href="https://raw.githubusercontent.com/raviriley/agency-jekyll-theme-starter/master/Gemfile">this</a>. Then
-        execute:</p>
-
-      <div class="language-plaintext highlighter-rouge">
-        <div class="highlight">
-          <pre class="highlight"><code>$ bundle
+                </div>
+              </div>
+
+              <h4 id="2-using-the-starter-template">2. Using the <a
+                  href="https://github.com/raviriley/agency-jekyll-theme-starter">Starter Template</a></h4>
+              <p>This is the fastest and easiest way to get up and running on GitHub Pages.
+                Simply generate your own repository by clicking the button below, then replace the sample content with
+                your own
+                and configure for your needs.</p>
+
+              <p><a href="https://github.com/raviriley/agency-jekyll-theme-starter/generate"><img
+                    src="https://img.shields.io/badge/-Create%20repository%20from%20template-brightgreen"
+                    alt="template button" /></a></p>
+
+              <h4 id="3-remote-theme-installation">3. Remote Theme Installation</h4>
+
+              <p>Replace the contents of your <code class="language-plaintext highlighter-rouge">_config.yml</code> file
+                with <a
+                  href="https://raw.githubusercontent.com/raviriley/agency-jekyll-theme-starter/master/_config.yml">this</a>
+                and
+                your <code class="language-plaintext highlighter-rouge">Gemfile</code> with <a
+                  href="https://raw.githubusercontent.com/raviriley/agency-jekyll-theme-starter/master/Gemfile">this</a>.
+                Then
+                execute:</p>
+
+              <div class="language-plaintext highlighter-rouge">
+                <div class="highlight">
+                  <pre class="highlight"><code>$ bundle
 </code></pre>
-        </div>
-      </div>
-
-      <!--
+                </div>
+              </div>
+
+              <!--
 ## Documentation and Usage
 
 **TODO:** Write usage instructions here. Describe available layouts, includes, or assets.
@@ -256,36 +271,40 @@
 
 -->
 
-      <h2 id="contributing">Contributing</h2>
-
-      <p>This project is intended to be a welcoming space for collaboration. If you have an idea, suggestion, feature
-        request, etc., feel free to open an issue or pull request.
-        For bug reports, follow the provided template.</p>
-
-      <h4 id="improvements---up-for-grabs">Improvements - Up for Grabs</h4>
-
-      <ul>
-        <li>multiple language support</li>
-        <li>customizable background coloring for each section</li>
-        <li><del>custom background images</del></li>
-      </ul>
-
-      <h2 id="development">Development</h2>
-
-      <p>To set up your environment to develop this theme, <a
-          href="https://github.com/raviriley/agency-jekyll-theme.git">clone this repo</a>, then run <code
-          class="language-plaintext highlighter-rouge">bundle install</code>. To test the theme, run <code
-          class="language-plaintext highlighter-rouge">bundle exec jekyll serve</code> and open your browser at <code
-          class="language-plaintext highlighter-rouge">http://localhost:4000</code>. Add pages, documents, data, etc.
-        like normal to test the theme’s contents. As you make modifications, your site will regenerate and you should
-        see the changes in the browser after a refresh.</p>
-
-      <h2 id="license">License</h2>
-
-      <p>The theme is available as open source under the terms of the <a href="https://opensource.org/licenses/MIT">MIT
-          License</a>.</p>
-
-      <!--
+              <h2 id="contributing">Contributing</h2>
+
+              <p>This project is intended to be a welcoming space for collaboration. If you have an idea, suggestion,
+                feature
+                request, etc., feel free to open an issue or pull request.
+                For bug reports, follow the provided template.</p>
+
+              <h4 id="improvements---up-for-grabs">Improvements - Up for Grabs</h4>
+
+              <ul>
+                <li>multiple language support</li>
+                <li>customizable background coloring for each section</li>
+                <li><del>custom background images</del></li>
+              </ul>
+
+              <h2 id="development">Development</h2>
+
+              <p>To set up your environment to develop this theme, <a
+                  href="https://github.com/raviriley/agency-jekyll-theme.git">clone this repo</a>, then run <code
+                  class="language-plaintext highlighter-rouge">bundle install</code>. To test the theme, run <code
+                  class="language-plaintext highlighter-rouge">bundle exec jekyll serve</code> and open your browser at
+                <code class="language-plaintext highlighter-rouge">http://localhost:4000</code>. Add pages, documents,
+                data, etc.
+                like normal to test the theme’s contents. As you make modifications, your site will regenerate and you
+                should
+                see the changes in the browser after a refresh.</p>
+
+              <h2 id="license">License</h2>
+
+              <p>The theme is available as open source under the terms of the <a
+                  href="https://opensource.org/licenses/MIT">MIT
+                  License</a>.</p>
+
+              <!--
 
 ## Example Implementations
 
@@ -294,41 +313,41 @@
 
 -->
 
-    </div>
-  </div>
-
-
-  <!-- Footer -->
-  <footer class="footer" id="footer" style="background-color:white;">
-    <div class="container">
-      <div class="row">
-        <div class="col-md">
-          <span class="copyright">Copyright &copy; [...placeholder...] 2021</span>
-        </div>
-        <!-- Social Media -->
-        <!-- Legal -->
-      </div>
-    </div>
-  </footer>
-
-  <!-- End Footer -->
-
-
-
-  <!-- Bootstrap core JavaScript -->
-  <script src="/assets/js/jquery.min.js"></script>
-  <script src="/assets/js/bootstrap.bundle.min.js"></script>
-
-  <!-- Plugin JavaScript -->
-  <script src="/assets/js/jquery.easing.min.js"></script>
-
-  <!-- Contact form JavaScript -->
-  <script src="/assets/js/jqBootstrapValidation.js"></script>
-  <script src="/assets/js/contact_me.js"></script>
-
-  <!-- Custom scripts for this template -->
-  <script src="/assets/js/agency.min.js"></script>
-  <script src="/assets/js/app.js"></script>
+            </div>
+          </div>
+
+
+          <!-- Footer -->
+          <footer class="footer" id="footer" style="background-color:white;">
+            <div class="container">
+              <div class="row">
+                <div class="col-md">
+                  <span class="copyright">Copyright &copy; [...placeholder...] 2021</span>
+                </div>
+                <!-- Social Media -->
+                <!-- Legal -->
+              </div>
+            </div>
+          </footer>
+
+          <!-- End Footer -->
+
+
+
+          <!-- Bootstrap core JavaScript -->
+          <script src="/assets/js/jquery.min.js"></script>
+          <script src="/assets/js/bootstrap.bundle.min.js"></script>
+
+          <!-- Plugin JavaScript -->
+          <script src="/assets/js/jquery.easing.min.js"></script>
+
+          <!-- Contact form JavaScript -->
+          <script src="/assets/js/jqBootstrapValidation.js"></script>
+          <script src="/assets/js/contact_me.js"></script>
+
+          <!-- Custom scripts for this template -->
+          <script src="/assets/js/agency.min.js"></script>
+          <script src="/assets/js/app.js"></script>
 
 </body>
 
