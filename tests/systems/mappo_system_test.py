# python3
# Copyright 2021 InstaDeep Ltd. All rights reserved.
#
# Licensed under the Apache License, Version 2.0 (the "License");
# you may not use this file except in compliance with the License.
# You may obtain a copy of the License at
#
#     http://www.apache.org/licenses/LICENSE-2.0
#
# Unless required by applicable law or agreed to in writing, software
# distributed under the License is distributed on an "AS IS" BASIS,
# WITHOUT WARRANTIES OR CONDITIONS OF ANY KIND, either express or implied.
# See the License for the specific language governing permissions and
# limitations under the License.

"""Tests for MAPPO."""

import functools

import launchpad as lp
import sonnet as snt
from launchpad.nodes.python.local_multi_processing import PythonProcess

import mava
from mava.systems.tf import mappo
from mava.utils import lp_utils
from mava.utils.environments import debugging_utils


<<<<<<< HEAD
def make_networks(
    environment_spec: mava_specs.MAEnvironmentSpec,
    agent_net_keys: Dict[str, str],
    policy_networks_layer_sizes: Union[Dict[str, Sequence], Sequence] = (
        256,
        256,
        256,
    ),
    critic_networks_layer_sizes: Union[Dict[str, Sequence], Sequence] = (512, 512, 256),
) -> Dict[str, snt.Module]:

    """Creates networks used by the agents."""

    # Create agent_type specs.
    specs = environment_spec.get_agent_specs()
    specs = {agent_net_keys[key]: specs[key] for key in specs.keys()}

    if isinstance(policy_networks_layer_sizes, Sequence):
        policy_networks_layer_sizes = {
            key: policy_networks_layer_sizes for key in specs.keys()
        }
    if isinstance(critic_networks_layer_sizes, Sequence):
        critic_networks_layer_sizes = {
            key: critic_networks_layer_sizes for key in specs.keys()
        }

    observation_networks = {}
    policy_networks = {}
    critic_networks = {}
    for key in specs.keys():

        # Create the shared observation network; here simply a state-less operation.
        observation_network = tf2_utils.to_sonnet_module(tf.identity)

        # Note: The discrete case must be placed first as it inherits from BoundedArray.
        if isinstance(specs[key].actions, dm_env.specs.DiscreteArray):  # discrete
            num_actions = specs[key].actions.num_values
            policy_network = snt.Sequential(
                [
                    networks.LayerNormMLP(
                        tuple(policy_networks_layer_sizes[key]) + (num_actions,),
                        activate_final=False,
                    ),
                    tf.keras.layers.Lambda(
                        lambda logits: tfp.distributions.Categorical(logits=logits)
                    ),
                ]
            )
        elif isinstance(specs[key].actions, dm_env.specs.BoundedArray):  # continuous
            num_actions = np.prod(specs[key].actions.shape, dtype=int)
            policy_network = snt.Sequential(
                [
                    networks.LayerNormMLP(
                        policy_networks_layer_sizes[key], activate_final=True
                    ),
                    networks.MultivariateNormalDiagHead(num_dimensions=num_actions),
                    networks.TanhToSpec(specs[key].actions),
                ]
            )
        else:
            raise ValueError(f"Unknown action_spec type, got {specs[key].actions}.")

        critic_network = snt.Sequential(
            [
                networks.LayerNormMLP(
                    critic_networks_layer_sizes[key], activate_final=True
                ),
                networks.NearZeroInitializedLinear(1),
            ]
        )

        observation_networks[key] = observation_network
        policy_networks[key] = policy_network
        critic_networks[key] = critic_network

    return {
        "policies": policy_networks,
        "critics": critic_networks,
        "observations": observation_networks,
    }


=======
>>>>>>> 591661ca
class TestMAPPO:
    """Simple integration/smoke test for MAPPO."""

    def test_mappo_on_debugging_env(self) -> None:
        """Tests that the system can run on the simple spread
        debugging environment without crashing."""

        # environment
        environment_factory = functools.partial(
            debugging_utils.make_environment,
            env_name="simple_spread",
            action_space="discrete",
        )

        # networks
        network_factory = lp_utils.partial_kwargs(mappo.make_default_networks)

        # system
        system = mappo.MAPPO(
            environment_factory=environment_factory,
            network_factory=network_factory,
            num_executors=1,
            batch_size=32,
            max_queue_size=1000,
            policy_optimizer=snt.optimizers.Adam(learning_rate=1e-3),
            critic_optimizer=snt.optimizers.Adam(learning_rate=1e-3),
            checkpoint=False,
        )
        program = system.build()

        (trainer_node,) = program.groups["trainer"]
        trainer_node.disable_run()

        # Launch gpu config - don't use gpu
        gpu_id = -1
        env_vars = {"CUDA_VISIBLE_DEVICES": str(gpu_id)}
        local_resources = {
            "trainer": PythonProcess(env=env_vars),
            "evaluator": PythonProcess(env=env_vars),
            "executor": PythonProcess(env=env_vars),
        }

        lp.launch(
            program,
            launch_type="test_mt",
            local_resources=local_resources,
        )

        trainer: mava.Trainer = trainer_node.create_handle().dereference()

        for _ in range(5):
            trainer.step()<|MERGE_RESOLUTION|>--- conflicted
+++ resolved
@@ -27,91 +27,6 @@
 from mava.utils.environments import debugging_utils
 
 
-<<<<<<< HEAD
-def make_networks(
-    environment_spec: mava_specs.MAEnvironmentSpec,
-    agent_net_keys: Dict[str, str],
-    policy_networks_layer_sizes: Union[Dict[str, Sequence], Sequence] = (
-        256,
-        256,
-        256,
-    ),
-    critic_networks_layer_sizes: Union[Dict[str, Sequence], Sequence] = (512, 512, 256),
-) -> Dict[str, snt.Module]:
-
-    """Creates networks used by the agents."""
-
-    # Create agent_type specs.
-    specs = environment_spec.get_agent_specs()
-    specs = {agent_net_keys[key]: specs[key] for key in specs.keys()}
-
-    if isinstance(policy_networks_layer_sizes, Sequence):
-        policy_networks_layer_sizes = {
-            key: policy_networks_layer_sizes for key in specs.keys()
-        }
-    if isinstance(critic_networks_layer_sizes, Sequence):
-        critic_networks_layer_sizes = {
-            key: critic_networks_layer_sizes for key in specs.keys()
-        }
-
-    observation_networks = {}
-    policy_networks = {}
-    critic_networks = {}
-    for key in specs.keys():
-
-        # Create the shared observation network; here simply a state-less operation.
-        observation_network = tf2_utils.to_sonnet_module(tf.identity)
-
-        # Note: The discrete case must be placed first as it inherits from BoundedArray.
-        if isinstance(specs[key].actions, dm_env.specs.DiscreteArray):  # discrete
-            num_actions = specs[key].actions.num_values
-            policy_network = snt.Sequential(
-                [
-                    networks.LayerNormMLP(
-                        tuple(policy_networks_layer_sizes[key]) + (num_actions,),
-                        activate_final=False,
-                    ),
-                    tf.keras.layers.Lambda(
-                        lambda logits: tfp.distributions.Categorical(logits=logits)
-                    ),
-                ]
-            )
-        elif isinstance(specs[key].actions, dm_env.specs.BoundedArray):  # continuous
-            num_actions = np.prod(specs[key].actions.shape, dtype=int)
-            policy_network = snt.Sequential(
-                [
-                    networks.LayerNormMLP(
-                        policy_networks_layer_sizes[key], activate_final=True
-                    ),
-                    networks.MultivariateNormalDiagHead(num_dimensions=num_actions),
-                    networks.TanhToSpec(specs[key].actions),
-                ]
-            )
-        else:
-            raise ValueError(f"Unknown action_spec type, got {specs[key].actions}.")
-
-        critic_network = snt.Sequential(
-            [
-                networks.LayerNormMLP(
-                    critic_networks_layer_sizes[key], activate_final=True
-                ),
-                networks.NearZeroInitializedLinear(1),
-            ]
-        )
-
-        observation_networks[key] = observation_network
-        policy_networks[key] = policy_network
-        critic_networks[key] = critic_network
-
-    return {
-        "policies": policy_networks,
-        "critics": critic_networks,
-        "observations": observation_networks,
-    }
-
-
-=======
->>>>>>> 591661ca
 class TestMAPPO:
     """Simple integration/smoke test for MAPPO."""
 
