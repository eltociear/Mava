# python3
# Copyright 2021 InstaDeep Ltd. All rights reserved.
#
# Licensed under the Apache License, Version 2.0 (the "License");
# you may not use this file except in compliance with the License.
# You may obtain a copy of the License at
#
#     http://www.apache.org/licenses/LICENSE-2.0
#
# Unless required by applicable law or agreed to in writing, software
# distributed under the License is distributed on an "AS IS" BASIS,
# WITHOUT WARRANTIES OR CONDITIONS OF ANY KIND, either express or implied.
# See the License for the specific language governing permissions and
# limitations under the License.

"""Tests for MADDPG."""

import functools

import launchpad as lp
import pytest
import sonnet as snt

import mava
from mava.components.tf import architectures
from mava.components.tf.architectures.utils import fully_connected_network_spec
from mava.systems.tf import maddpg
from mava.utils import lp_utils
from mava.utils.enums import ArchitectureType
from mava.utils.environments import debugging_utils


class TestMADDPG:
    """Simple integration/smoke test for MADDPG."""

    def test_maddpg_on_debugging_env(self) -> None:
        """Test feedforward maddpg."""

        # environment
        environment_factory = functools.partial(
            debugging_utils.make_environment,
            env_name="simple_spread",
            action_space="continuous",
        )

        # networks
        network_factory = lp_utils.partial_kwargs(
<<<<<<< HEAD
            maddpg.make_default_networks, policy_networks_layer_sizes=(2, 2)
=======
            maddpg.make_default_networks,
            policy_networks_layer_sizes=(32, 32),
            critic_networks_layer_sizes=(64, 64),
>>>>>>> 2b81ee48
        )

        # system
        system = maddpg.MADDPG(
            environment_factory=environment_factory,
            network_factory=network_factory,
            num_executors=1,
            batch_size=2,
            min_replay_size=3,
            max_replay_size=1000,
            policy_optimizer=snt.optimizers.Adam(learning_rate=1e-4),
            critic_optimizer=snt.optimizers.Adam(learning_rate=1e-4),
            checkpoint=False,
        )
        program = system.build()

        (trainer_node,) = program.groups["trainer"]
        trainer_node.disable_run()

        # Launch gpu config - don't use gpu
        local_resources = lp_utils.to_device(
            program_nodes=program.groups.keys(), nodes_on_gpu=[]
        )

        lp.launch(
            program,
            launch_type="test_mt",
            local_resources=local_resources,
        )

        trainer: mava.Trainer = trainer_node.create_handle().dereference()

        for _ in range(2):
            trainer.step()

    def test_recurrent_maddpg_on_debugging_env(self) -> None:
        """Test recurrent maddpg."""
        # environment
        environment_factory = functools.partial(
            debugging_utils.make_environment,
            env_name="simple_spread",
            action_space="continuous",
        )

        # networks
        network_factory = lp_utils.partial_kwargs(
            maddpg.make_default_networks,
            architecture_type=ArchitectureType.recurrent,
<<<<<<< HEAD
            policy_networks_layer_sizes=(2, 2),
=======
            policy_networks_layer_sizes=(32, 32),
            critic_networks_layer_sizes=(64, 64),
>>>>>>> 2b81ee48
        )

        # system
        system = maddpg.MADDPG(
            environment_factory=environment_factory,
            network_factory=network_factory,
            num_executors=1,
            batch_size=2,
            min_replay_size=3,
            max_replay_size=1000,
            policy_optimizer=snt.optimizers.Adam(learning_rate=1e-4),
            critic_optimizer=snt.optimizers.Adam(learning_rate=1e-4),
            checkpoint=False,
            trainer_fn=maddpg.training.MADDPGDecentralisedRecurrentTrainer,
            executor_fn=maddpg.execution.MADDPGRecurrentExecutor,
            sequence_length=4,
            period=4,
            bootstrap_n=2,
        )
        program = system.build()

        (trainer_node,) = program.groups["trainer"]
        trainer_node.disable_run()

        # Launch gpu config - don't use gpu
        local_resources = lp_utils.to_device(
            program_nodes=program.groups.keys(), nodes_on_gpu=[]
        )

        lp.launch(
            program,
            launch_type="test_mt",
            local_resources=local_resources,
        )

        trainer: mava.Trainer = trainer_node.create_handle().dereference()

        for _ in range(2):
            trainer.step()

    def test_centralised_maddpg_on_debugging_env(self) -> None:
        """Test centralised maddpg."""
        # environment
        environment_factory = functools.partial(
            debugging_utils.make_environment,
            env_name="simple_spread",
            action_space="continuous",
        )

        # networks
        network_factory = lp_utils.partial_kwargs(
            maddpg.make_default_networks,
<<<<<<< HEAD
            policy_networks_layer_sizes=(2, 2),
=======
            policy_networks_layer_sizes=(32, 32),
            critic_networks_layer_sizes=(64, 64),
>>>>>>> 2b81ee48
        )

        # system
        system = maddpg.MADDPG(
            environment_factory=environment_factory,
            network_factory=network_factory,
            num_executors=1,
            batch_size=2,
            min_replay_size=3,
            max_replay_size=1000,
            policy_optimizer=snt.optimizers.Adam(learning_rate=1e-4),
            critic_optimizer=snt.optimizers.Adam(learning_rate=1e-4),
            checkpoint=False,
            architecture=architectures.CentralisedQValueCritic,
            trainer_fn=maddpg.MADDPGCentralisedTrainer,
            shared_weights=True,
        )
        program = system.build()

        (trainer_node,) = program.groups["trainer"]
        trainer_node.disable_run()

        # Launch gpu config - don't use gpu
        local_resources = lp_utils.to_device(
            program_nodes=program.groups.keys(), nodes_on_gpu=[]
        )

        lp.launch(
            program,
            launch_type="test_mt",
            local_resources=local_resources,
        )

        trainer: mava.Trainer = trainer_node.create_handle().dereference()

        for _ in range(2):
            trainer.step()

    @pytest.mark.skip(
        reason="""
            Running tests with shared_weights=False pass when running indepedently
            (other tests commented out), but fail when run with other tests and not
            enough parallel cores (fail with 2 or less cores, pass with 4 cpu cores).
            This is likely a race condition, hanging process from previous tests
            or related to network sampling (TODO @Dries investigate if you have a
            chance). Only the test fails, the examples run.
        """
    )
    def test_networked_maddpg_on_debugging_env(self) -> None:
        """Test networked maddpg."""
        # environment
        environment_factory = functools.partial(
            debugging_utils.make_environment,
            env_name="simple_spread",
            action_space="continuous",
        )

        # networks
        network_factory = lp_utils.partial_kwargs(
            maddpg.make_default_networks,
<<<<<<< HEAD
            policy_networks_layer_sizes=(2, 2),
=======
            policy_networks_layer_sizes=(32, 32),
            critic_networks_layer_sizes=(64, 64),
>>>>>>> 2b81ee48
        )

        # system
        system = maddpg.MADDPG(
            environment_factory=environment_factory,
            network_factory=network_factory,
            num_executors=1,
            batch_size=2,
            min_replay_size=3,
            max_replay_size=1000,
            policy_optimizer=snt.optimizers.Adam(learning_rate=1e-4),
            critic_optimizer=snt.optimizers.Adam(learning_rate=1e-4),
            checkpoint=False,
            trainer_fn=maddpg.MADDPGNetworkedTrainer,
            architecture=architectures.NetworkedQValueCritic,
            connection_spec=fully_connected_network_spec,
            shared_weights=False,
        )
        program = system.build()

        (trainer_node,) = program.groups["trainer"]
        trainer_node.disable_run()

        # Launch gpu config - don't use gpu
        local_resources = lp_utils.to_device(
            program_nodes=program.groups.keys(), nodes_on_gpu=[]
        )

        lp.launch(
            program,
            launch_type="test_mt",
            local_resources=local_resources,
        )

        trainer: mava.Trainer = trainer_node.create_handle().dereference()

        for _ in range(2):
            trainer.step()

    def test_state_based_maddpg_on_debugging_env(self) -> None:
        """Test state based maddpg."""
        # environment
        environment_factory = functools.partial(
            debugging_utils.make_environment,
            env_name="simple_spread",
            action_space="continuous",
            return_state_info=True,
        )

        # networks
        network_factory = lp_utils.partial_kwargs(
            maddpg.make_default_networks,
<<<<<<< HEAD
            policy_networks_layer_sizes=(2, 2),
=======
            policy_networks_layer_sizes=(32, 32),
            critic_networks_layer_sizes=(64, 64),
>>>>>>> 2b81ee48
        )

        # system
        system = maddpg.MADDPG(
            environment_factory=environment_factory,
            network_factory=network_factory,
            num_executors=1,
            batch_size=2,
            min_replay_size=3,
            max_replay_size=1000,
            policy_optimizer=snt.optimizers.Adam(learning_rate=1e-4),
            critic_optimizer=snt.optimizers.Adam(learning_rate=1e-4),
            checkpoint=False,
            trainer_fn=maddpg.MADDPGStateBasedTrainer,
            architecture=architectures.StateBasedQValueCritic,
            shared_weights=True,
        )
        program = system.build()

        (trainer_node,) = program.groups["trainer"]
        trainer_node.disable_run()

        # Launch gpu config - don't use gpu
        local_resources = lp_utils.to_device(
            program_nodes=program.groups.keys(), nodes_on_gpu=[]
        )

        lp.launch(
            program,
            launch_type="test_mt",
            local_resources=local_resources,
        )

        trainer: mava.Trainer = trainer_node.create_handle().dereference()

        for _ in range(2):
            trainer.step()<|MERGE_RESOLUTION|>--- conflicted
+++ resolved
@@ -45,13 +45,9 @@
 
         # networks
         network_factory = lp_utils.partial_kwargs(
-<<<<<<< HEAD
-            maddpg.make_default_networks, policy_networks_layer_sizes=(2, 2)
-=======
-            maddpg.make_default_networks,
-            policy_networks_layer_sizes=(32, 32),
-            critic_networks_layer_sizes=(64, 64),
->>>>>>> 2b81ee48
+            maddpg.make_default_networks,
+            policy_networks_layer_sizes=(32, 32),
+            critic_networks_layer_sizes=(64, 64),
         )
 
         # system
@@ -100,12 +96,8 @@
         network_factory = lp_utils.partial_kwargs(
             maddpg.make_default_networks,
             architecture_type=ArchitectureType.recurrent,
-<<<<<<< HEAD
-            policy_networks_layer_sizes=(2, 2),
-=======
-            policy_networks_layer_sizes=(32, 32),
-            critic_networks_layer_sizes=(64, 64),
->>>>>>> 2b81ee48
+            policy_networks_layer_sizes=(32, 32),
+            critic_networks_layer_sizes=(64, 64),
         )
 
         # system
@@ -158,12 +150,8 @@
         # networks
         network_factory = lp_utils.partial_kwargs(
             maddpg.make_default_networks,
-<<<<<<< HEAD
-            policy_networks_layer_sizes=(2, 2),
-=======
-            policy_networks_layer_sizes=(32, 32),
-            critic_networks_layer_sizes=(64, 64),
->>>>>>> 2b81ee48
+            policy_networks_layer_sizes=(32, 32),
+            critic_networks_layer_sizes=(64, 64),
         )
 
         # system
@@ -224,12 +212,8 @@
         # networks
         network_factory = lp_utils.partial_kwargs(
             maddpg.make_default_networks,
-<<<<<<< HEAD
-            policy_networks_layer_sizes=(2, 2),
-=======
-            policy_networks_layer_sizes=(32, 32),
-            critic_networks_layer_sizes=(64, 64),
->>>>>>> 2b81ee48
+            policy_networks_layer_sizes=(32, 32),
+            critic_networks_layer_sizes=(64, 64),
         )
 
         # system
@@ -282,12 +266,8 @@
         # networks
         network_factory = lp_utils.partial_kwargs(
             maddpg.make_default_networks,
-<<<<<<< HEAD
-            policy_networks_layer_sizes=(2, 2),
-=======
-            policy_networks_layer_sizes=(32, 32),
-            critic_networks_layer_sizes=(64, 64),
->>>>>>> 2b81ee48
+            policy_networks_layer_sizes=(32, 32),
+            critic_networks_layer_sizes=(64, 64),
         )
 
         # system
