--- conflicted
+++ resolved
@@ -54,11 +54,7 @@
     env_state: LogEnvState
     timestep: TimeStep
     dones: chex.Array
-<<<<<<< HEAD
-    hstate: chex.Array
-=======
     hstates: Union[chex.Array, Tuple[chex.Array, chex.Array]]
->>>>>>> 0c2148da
 
 
 class EvalState(NamedTuple):
@@ -78,11 +74,7 @@
     env_state: State
     timestep: TimeStep
     dones: chex.Array
-<<<<<<< HEAD
-    init_hstate: chex.Array
-=======
     hstates: Union[chex.Array, Tuple[chex.Array, chex.Array]]
->>>>>>> 0c2148da
     step_count_: chex.Numeric = None
     return_: chex.Numeric = None
 
