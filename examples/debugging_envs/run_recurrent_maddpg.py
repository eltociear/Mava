--- conflicted
+++ resolved
@@ -176,12 +176,7 @@
     program = maddpg.MADDPG(
         environment_factory=environment_factory,
         network_factory=network_factory,
-<<<<<<< HEAD
-        num_executors=8,
-        log_info=log_info,
-=======
         num_executors=2,
->>>>>>> 6cdde86a
         trainer_fn=DecentralisedRecurrentMADDPGTrainer,
         executor_fn=executors.RecurrentExecutor,
         checkpoint_subpath=checkpoint_dir,
